import json
import os
from argparse import ArgumentParser

import torch
from omegaconf.omegaconf import OmegaConf

from nemo.collections.nlp.models.language_modeling.megatron_gpt_model import MegatronGPTModel
from nemo.collections.nlp.models.language_modeling.megatron_jamba_model import MegatronJambaModel
from nemo.collections.nlp.parts.megatron_trainer_builder import MegatronLMPPTrainerBuilder
from nemo.collections.nlp.parts.utils_funcs import torch_dtype_from_precision
from nemo.utils import logging

'''
CUDA_VISIBLE_DEVICES="0" python /home/ataghibakhsh/NeMo/scripts/checkpoint_converters/convert_mamba2_pyt_to_nemo.py --input_name_or_path /home/ataghibakhsh/mamba2_ckpt/mamba2-130m --output_path /home/ataghibakhsh/forks/mamba_130m.nemo
CUDA_VISIBLE_DEVICES="0" python /home/ataghibakhsh/NeMo/scripts/checkpoint_converters/convert_mamba2_pyt_to_nemo.py --input_name_or_path /home/ataghibakhsh/gitlab/rogers/mamba_share --output_path /home/ataghibakhsh/mmm_mamba2.nemo
CUDA_VISIBLE_DEVICES="0" python /home/ataghibakhsh/NeMo/scripts/checkpoint_converters/convert_mamba2_pyt_to_nemo.py --input_name_or_path adlr_mamba2/mamba2-8b-3t-4k/release/mp_rank_00/model_optim_rng.pt --output_path /home/ataghibakhsh/adlr_mamba2/mamba2-8b-3t-4k.nemo
CUDA_VISIBLE_DEVICES="0" python /home/ataghibakhsh/NeMo/scripts/checkpoint_converters/convert_mamba2_pyt_to_nemo.py --input_name_or_path adlr_mamba2/mamba2-hybrid-8b-3t-4k/release/mp_rank_00/model_optim_rng.pt --output_path /home/ataghibakhsh/adlr_mamba2/mamba2-hybrid-8b-3t-4k.nemo
CUDA_VISIBLE_DEVICES="0" python /home/ataghibakhsh/NeMo/scripts/checkpoint_converters/convert_mamba2_pyt_to_nemo.py --input_name_or_path adlr_mamba2/mamba2-8b-3t-4k/release/mp_rank_00/model_optim_rng.pt --output_path /home/ataghibakhsh/adlr_mamba2/mamba2-hybrid-random.nemo
CUDA_VISIBLE_DEVICES="0" python /home/ataghibakhsh/NeMo/scripts/checkpoint_converters/convert_mamba2_pyt_to_nemo.py --input_name_or_path adlr_mamba2/gpt3-8b-multi-3.5t-base/release/mp_rank_00/model_optim_rng.pt --output_path /home/ataghibakhsh/adlr_mamba2/gpt3-base.nemo
'''


def get_args():
    parser = ArgumentParser()
    parser.add_argument(
        "--hparams_file",
        type=str,
        default=f"{os.path.dirname(__file__)}/../../examples/nlp/language_modeling/conf/megatron_jamba_config.yaml",
        required=False,
        help="Path config for restoring. It's created during training and may need to be modified during restore if restore environment is different than training. Ex: /raid/nemo_experiments/megatron_gpt/hparams.yaml",
    )
    parser.add_argument("--output_path", type=str, default=None, required=True, help="Path to output .nemo file.")
    parser.add_argument(
        "--input_name_or_path",
        type=str,
        required=True,
    )
    parser.add_argument(
        "--precision", type=str, default="bf16", choices=["bf16", "32"], help="Precision for checkpoint weights saved"
    )
    args = parser.parse_args()
    return args


def convert_pyt(args):

    mmm = False

    with open(args.input_name_or_path + '/config.json', 'r') as config_file:
        pytorch_config = json.load(config_file)

    nemo_config = OmegaConf.load(args.hparams_file)
    nemo_config.trainer["precision"] = args.precision
    nemo_config.model.hidden_size = pytorch_config['d_model']
    nemo_config.model.num_layers = pytorch_config['n_layer']
    if mmm:
        nemo_config.model.vocab_size = pytorch_config['vocab_size']
    else:
        nemo_config.model.vocab_size = pytorch_config['vocab_size'] + 11
    nemo_config.model.make_vocab_size_divisible_by = pytorch_config['pad_vocab_size_multiple']
    nemo_config.model.hybrid_override_pattern = "M" * nemo_config.model.num_layers

    nemo_config.model.use_cpu_initialization = True

    logging.info(f"Loading Mamba2 Pytorch checkpoint : `{args.input_name_or_path}`")

<<<<<<< HEAD
    if mmm:
        from safetensors.torch import load_file
        pytorch_model_weights = load_file(args.input_name_or_path+'/pytorch_model.bin')

    else:
        pytorch_model_weights = torch.load(args.input_name_or_path+'/pytorch_model.bin', map_location='cpu')
=======
    pytorch_model_weights = torch.load(args.input_name_or_path + '/pytorch_model.bin', map_location='cpu')
>>>>>>> 25bc3eaf

    trainer = MegatronLMPPTrainerBuilder(nemo_config).create_trainer()
    nemo_model_from_pyt = MegatronJambaModel(nemo_config.model, trainer)

    from src.models.config_mamba import MambaConfig
    from src.models.mixer_seq_simple import Mamba2LMHeadModel, MixerModel

    mamba_cfg = MambaConfig(
        d_model=pytorch_config['d_model'],
        n_layer=pytorch_config['n_layer'],
        d_intermediate=0,  # pytorch_config['d_intermediate'],
        vocab_size=pytorch_config['vocab_size'],
        ssm_cfg=None,
        rms_norm=True,
        fused_add_norm=True,
        residual_in_fp32=False,
    )

    pytorch_model = Mamba2LMHeadModel(
        config=mamba_cfg,
        device=None,
        dtype=None,
    )

    new_state_dict = {}

<<<<<<< HEAD
    if mmm:
        new_state_dict['model.embedding.word_embeddings.weight'] = pytorch_model_weights['tok_embeddings.weight']
        new_state_dict['model.decoder.final_norm.weight'] = pytorch_model_weights['norm.weight']
        new_state_dict['model.output_layer.weight'] = pytorch_model_weights['output.weight']
        for i in range(nemo_config.model.num_layers):
            print(f'layer {i}')
            new_state_dict[f'model.decoder.layers.{i}.mixer.A_log'] = pytorch_model_weights[f'layers.{i}.mixer.A_log']
            new_state_dict[f'model.decoder.layers.{i}.mixer.D'] = pytorch_model_weights[f'layers.{i}.mixer.D']
            new_state_dict[f'model.decoder.layers.{i}.mixer.conv1d.weight'] = pytorch_model_weights[f'layers.{i}.mixer.conv1d.weight']
            new_state_dict[f'model.decoder.layers.{i}.mixer.conv1d.bias'] = pytorch_model_weights[f'layers.{i}.mixer.conv1d.bias']
            new_state_dict[f'model.decoder.layers.{i}.mixer.in_proj.weight'] = pytorch_model_weights[f'layers.{i}.mixer.in_proj.weight']
            new_state_dict[f'model.decoder.layers.{i}.mixer.dt_bias'] = pytorch_model_weights[f'layers.{i}.mixer.dt_bias']
            new_state_dict[f'model.decoder.layers.{i}.mixer.out_proj.weight'] = pytorch_model_weights[f'layers.{i}.mixer.out_proj.weight']
            new_state_dict[f'model.decoder.layers.{i}.mixer.norm.weight'] = pytorch_model_weights[f'layers.{i}.mixer.norm.weight']
            new_state_dict[f'model.decoder.layers.{i}.norm.weight'] = pytorch_model_weights[f'layers.{i}.norm.weight']
=======
    new_state_dict['model.embedding.word_embeddings.weight'] = pytorch_model_weights['backbone.embedding.weight']
    new_state_dict['model.decoder.final_norm.weight'] = pytorch_model_weights['backbone.norm_f.weight']
    new_state_dict['model.output_layer.weight'] = pytorch_model_weights['lm_head.weight']
    for i in range(nemo_config.model.num_layers):
>>>>>>> 25bc3eaf

        new_state_dict[f'model.decoder.layers.{i}.mixer.A_log'] = pytorch_model_weights[
            f'backbone.layers.{i}.mixer.A_log'
        ]
        new_state_dict[f'model.decoder.layers.{i}.mixer.D'] = pytorch_model_weights[f'backbone.layers.{i}.mixer.D']
        new_state_dict[f'model.decoder.layers.{i}.mixer.conv1d.weight'] = pytorch_model_weights[
            f'backbone.layers.{i}.mixer.conv1d.weight'
        ]
        new_state_dict[f'model.decoder.layers.{i}.mixer.conv1d.bias'] = pytorch_model_weights[
            f'backbone.layers.{i}.mixer.conv1d.bias'
        ]
        new_state_dict[f'model.decoder.layers.{i}.mixer.in_proj.weight'] = pytorch_model_weights[
            f'backbone.layers.{i}.mixer.in_proj.weight'
        ]
        new_state_dict[f'model.decoder.layers.{i}.mixer.dt_bias'] = pytorch_model_weights[
            f'backbone.layers.{i}.mixer.dt_bias'
        ]
        new_state_dict[f'model.decoder.layers.{i}.mixer.out_proj.weight'] = pytorch_model_weights[
            f'backbone.layers.{i}.mixer.out_proj.weight'
        ]
        new_state_dict[f'model.decoder.layers.{i}.mixer.norm.weight'] = pytorch_model_weights[
            f'backbone.layers.{i}.mixer.norm.weight'
        ]
        new_state_dict[f'model.decoder.layers.{i}.norm.weight'] = pytorch_model_weights[
            f'backbone.layers.{i}.norm.weight'
        ]

    pytorch_model.cuda()
    nemo_model_from_pyt.cuda()

    pytorch_model.load_state_dict(dict(pytorch_model_weights), strict=True)
    nemo_model_from_pyt.load_state_dict(new_state_dict, strict=True)

    # print((nemo_model_from_pyt.state_dict()['model.embedding.word_embeddings.weight'] - pytorch_model_weights['tok_embeddings.weight'].cuda()).sum())
    # print((nemo_model_from_pyt.state_dict()['model.decoder.final_norm.weight'] - pytorch_model_weights['norm.weight'].cuda()).sum())
    # print((nemo_model_from_pyt.state_dict()['model.output_layer.weight'] - pytorch_model_weights['output.weight'].cuda()).sum())
    # for i in range(nemo_config.model.num_layers):
    #     print(f'layer {i}')
    #     print((nemo_model_from_pyt.state_dict()[f'model.decoder.layers.{i}.mixer.A_log'] - pytorch_model_weights[f'layers.{i}.mixer.A_log'].cuda()).sum())
    #     print((nemo_model_from_pyt.state_dict()[f'model.decoder.layers.{i}.mixer.D'] - pytorch_model_weights[f'layers.{i}.mixer.D'].cuda()).sum())
    #     print((nemo_model_from_pyt.state_dict()[f'model.decoder.layers.{i}.mixer.conv1d.weight'] - pytorch_model_weights[f'layers.{i}.mixer.conv1d.weight'].cuda()).sum())
    #     print((nemo_model_from_pyt.state_dict()[f'model.decoder.layers.{i}.mixer.conv1d.bias'] - pytorch_model_weights[f'layers.{i}.mixer.conv1d.bias'].cuda()).sum())
    #     print((nemo_model_from_pyt.state_dict()[f'model.decoder.layers.{i}.mixer.in_proj.weight'] - pytorch_model_weights[f'layers.{i}.mixer.in_proj.weight'].cuda()).sum())
    #     print((nemo_model_from_pyt.state_dict()[f'model.decoder.layers.{i}.mixer.dt_bias'] - pytorch_model_weights[f'layers.{i}.mixer.dt_bias'].cuda()).sum())
    #     print((nemo_model_from_pyt.state_dict()[f'model.decoder.layers.{i}.mixer.out_proj.weight'] - pytorch_model_weights[f'layers.{i}.mixer.out_proj.weight'].cuda()).sum())
    #     print((nemo_model_from_pyt.state_dict()[f'model.decoder.layers.{i}.mixer.norm.weight']- pytorch_model_weights[f'layers.{i}.mixer.norm.weight'].cuda()).sum())
    #     print((nemo_model_from_pyt.state_dict()[f'model.decoder.layers.{i}.norm.weight'] - pytorch_model_weights[f'layers.{i}.norm.weight'].cuda()).sum())

    inpt = torch.randint(10, (1, 10)).cuda()
    out_pyt = pytorch_model.forward(inpt)
    out_nemo = nemo_model_from_pyt.forward(inpt)
    print(f"out_pyt = {out_pyt}")
    print(f"out_nemo = {out_nemo}")

    dtype = torch_dtype_from_precision(args.precision)
    nemo_model_from_pyt = nemo_model_from_pyt.to(dtype=dtype)
    nemo_model_from_pyt.save_to(args.output_path)
    logging.info(f'Mamba2 NeMo model saved to: {args.output_path}')


def convert_mlm(args):

    a = torch.load(args.input_name_or_path)
    pytorch_model_weights = a['model']
    args_tc = a['args']

    # hybrid_override_pattern = "M" * args_tc.num_layers
    hybrid_override_pattern = 'M-M-M--M-M*-M-M-M-M--M*-M-M-M-M-M*--M-M-M-M-M*-M--M-M-M-'

    nemo_config = OmegaConf.load(args.hparams_file)
    nemo_config.trainer["precision"] = args.precision
    nemo_config.model.hidden_size = args_tc.hidden_size
    nemo_config.model.num_layers = args_tc.num_layers
    nemo_config.model.ffn_hidden_size = args_tc.ffn_hidden_size
    nemo_config.model.vocab_size = args_tc.padded_vocab_size
    nemo_config.model.num_attention_heads = args_tc.num_attention_heads
    nemo_config.model.hybrid_override_pattern = hybrid_override_pattern
    nemo_config.model.num_query_groups = args_tc.num_query_groups
    nemo_config.model.gated_linear_unit = False
    nemo_config.model.layernorm_epsilon = 1e-5

    nemo_config.model.use_cpu_initialization = True
    from megatron.core.transformer.transformer_config import TransformerConfig

    transformer_config = TransformerConfig(
        num_layers=1,  # args_tc.num_layers,
        hidden_size=1,  # args_tc.hidden_size,
        num_attention_heads=1,  # args_tc.num_attention_heads,
        ffn_hidden_size=1,  # args_tc.ffn_hidden_size,
        use_cpu_initialization=False,
        #    rotary_percent=args_tc.rotary_percent,
        normalization="RMSNorm",
        add_bias_linear=args_tc.add_bias_linear,
        gated_linear_unit=False,
        hidden_dropout=args_tc.hidden_dropout,
        num_moe_experts=16,
        moe_aux_loss_coeff=0.001,
        num_query_groups=args_tc.num_query_groups,
        attention_dropout=args_tc.attention_dropout,
    )

    def update_dataclass_from_args(dataclass_obj, args):
        for field in dataclass_obj.__dataclass_fields__:
            if hasattr(args, field):
                setattr(dataclass_obj, field, getattr(args, field))

<<<<<<< HEAD
        new_state_dict['model.embedding.word_embeddings.weight'] = pytorch_model_weights['backbone.embedding.weight']
        new_state_dict['model.decoder.final_norm.weight'] = pytorch_model_weights['backbone.norm_f.weight']
        new_state_dict['model.output_layer.weight'] = pytorch_model_weights['lm_head.weight']
        for i in range(nemo_config.model.num_layers):

            new_state_dict[f'model.decoder.layers.{i}.mixer.A_log'] = pytorch_model_weights[f'backbone.layers.{i}.mixer.A_log']
            new_state_dict[f'model.decoder.layers.{i}.mixer.D'] = pytorch_model_weights[f'backbone.layers.{i}.mixer.D']
            new_state_dict[f'model.decoder.layers.{i}.mixer.conv1d.weight'] = pytorch_model_weights[f'backbone.layers.{i}.mixer.conv1d.weight']
            new_state_dict[f'model.decoder.layers.{i}.mixer.conv1d.bias'] = pytorch_model_weights[f'backbone.layers.{i}.mixer.conv1d.bias']
            new_state_dict[f'model.decoder.layers.{i}.mixer.in_proj.weight'] = pytorch_model_weights[f'backbone.layers.{i}.mixer.in_proj.weight']
            new_state_dict[f'model.decoder.layers.{i}.mixer.dt_bias'] = pytorch_model_weights[f'backbone.layers.{i}.mixer.dt_bias']
            new_state_dict[f'model.decoder.layers.{i}.mixer.out_proj.weight'] = pytorch_model_weights[f'backbone.layers.{i}.mixer.out_proj.weight']
            new_state_dict[f'model.decoder.layers.{i}.mixer.norm.weight'] = pytorch_model_weights[f'backbone.layers.{i}.mixer.norm.weight']
            new_state_dict[f'model.decoder.layers.{i}.norm.weight'] = pytorch_model_weights[f'backbone.layers.{i}.norm.weight']
        
=======
    update_dataclass_from_args(transformer_config, args_tc)
    from dataclasses import dataclass, fields

    def compare_dataclasses(dc1, dc2):
        differences = {}
        for field in fields(dc1):
            value1 = getattr(dc1, field.name)
            value2 = getattr(dc2, field.name)
            if value1 != value2:
                differences[field.name] = (value1, value2)
        return differences

    trainer = MegatronLMPPTrainerBuilder(nemo_config).create_trainer()
    nemo_model_from_pyt = MegatronJambaModel(nemo_config.model, trainer)

    # Compare the dataclass instances and print the differences
    differences = compare_dataclasses(transformer_config, nemo_model_from_pyt.transformer_config)

    print("Differences between dataclass instances:")
    for field, (value1, value2) in differences.items():
        print(f"{field}: DataClass1 -> {value1}, DataClass2 -> {value2}")
    # import sys
    # sys.exit()
    new_state_dict = {"model." + key: value for key, value in pytorch_model_weights.items()}

    # pytorch_model.cuda()
    # nemo_model_from_pyt#.cuda()

    # pytorch_model.load_state_dict(dict(pytorch_model_weights), strict=True)
>>>>>>> 25bc3eaf
    nemo_model_from_pyt.load_state_dict(new_state_dict, strict=True)


    from src.models.mixer_seq_simple import MixerModel, Mamba2LMHeadModel
    from src.models.config_mamba import MambaConfig
    
    mamba_cfg = MambaConfig(            
            d_model = pytorch_config['d_model'],
            n_layer = pytorch_config['n_layer'],
            d_intermediate = pytorch_config['d_intermediate'],
            vocab_size = pytorch_config['vocab_size'],
            ssm_cfg=None,
            rms_norm = True,
            fused_add_norm=True,
            residual_in_fp32=False,
            )
    
    pytorch_model = Mamba2LMHeadModel(
            config = mamba_cfg,
            device=None,
            dtype=None,
        ).cuda()
    nemo_model_from_pyt.cuda()
    pytorch_model.load_state_dict(dict(pytorch_model_weights), strict=True)
    
    inpt = torch.randint(10, (1,10)).cuda()

    out_pyt = pytorch_model.forward(inpt)
    out_nemo = nemo_model_from_pyt.forward(inpt)
    print(f"out_pyt = {out_pyt}")
    print(f"out_nemo = {out_nemo}")

    dtype = torch_dtype_from_precision(args.precision)
    nemo_model_from_pyt = nemo_model_from_pyt.to(dtype=dtype)
    print(f"nemo_model_from_pyt.model.max_sequence_length = {nemo_model_from_pyt.model.max_sequence_length}")
    data = list(range(128))
    input_ids = torch.tensor(data, dtype=torch.int64).repeat((1, 1)).cuda()
    input_ids = torch.tensor(data, dtype=torch.int64).repeat((1, 1)).cuda()
    position_ids = torch.tensor(data, dtype=torch.int64).repeat((1, 1)).cuda()
    attention_mask = None
    # out_pyt = pytorch_model.forward(inpt)
    out_nemo = nemo_model_from_pyt.forward(input_ids, position_ids=position_ids, attention_mask=attention_mask)
    # print(f"out_pyt = {out_pyt}")
    print(f"out_nemo = {out_nemo[:, :, 5000:5005]}")

    dtype = torch_dtype_from_precision(args.precision)
    nemo_model_from_pyt = nemo_model_from_pyt.to(dtype=dtype)

    from nemo.collections.nlp.parts.nlp_overrides import NLPSaveRestoreConnector

    nemo_model_from_pyt._save_restore_connector = NLPSaveRestoreConnector()
    nemo_model_from_pyt.cfg.use_cpu_initialization = False
    if torch.distributed.is_initialized():
        torch.distributed.barrier()

    nemo_model_from_pyt.save_to(args.output_path)
    logging.info(f'Mamba2 NeMo model saved to: {args.output_path}')


if __name__ == '__main__':
    args = get_args()
    # convert_pyt(args)
    convert_mlm(args)<|MERGE_RESOLUTION|>--- conflicted
+++ resolved
@@ -4,12 +4,13 @@
 
 import torch
 from omegaconf.omegaconf import OmegaConf
-
+import re
 from nemo.collections.nlp.models.language_modeling.megatron_gpt_model import MegatronGPTModel
 from nemo.collections.nlp.models.language_modeling.megatron_jamba_model import MegatronJambaModel
 from nemo.collections.nlp.parts.megatron_trainer_builder import MegatronLMPPTrainerBuilder
 from nemo.collections.nlp.parts.utils_funcs import torch_dtype_from_precision
 from nemo.utils import logging
+from collections import defaultdict
 
 '''
 CUDA_VISIBLE_DEVICES="0" python /home/ataghibakhsh/NeMo/scripts/checkpoint_converters/convert_mamba2_pyt_to_nemo.py --input_name_or_path /home/ataghibakhsh/mamba2_ckpt/mamba2-130m --output_path /home/ataghibakhsh/forks/mamba_130m.nemo
@@ -37,6 +38,9 @@
         required=True,
     )
     parser.add_argument(
+        "--ngroups_mamba", type=int, default=1, help="ngroups for Mamba model"
+    )
+    parser.add_argument(
         "--precision", type=str, default="bf16", choices=["bf16", "32"], help="Precision for checkpoint weights saved"
     )
     args = parser.parse_args()
@@ -45,42 +49,97 @@
 
 def convert_pyt(args):
 
-    mmm = False
-
-    with open(args.input_name_or_path + '/config.json', 'r') as config_file:
+    with open(args.input_name_or_path[:-17] + 'config.json', 'r') as config_file:
         pytorch_config = json.load(config_file)
 
+    pytorch_model_weights = torch.load(args.input_name_or_path, map_location='cpu')
+    checkpoint_weights = torch.load(args.input_name_or_path, map_location='cpu')
+    new_state_dict = {}
+
+    if 'backbone' in list(checkpoint_weights.keys())[0]:
+
+        layer_keys = [key for key in checkpoint_weights.keys() if re.match(r'backbone\.layers\.\d+\.', key)]
+        layer_numbers = set(int(re.search(r'backbone\.layers\.(\d+)\.', key).group(1)) for key in layer_keys)
+        num_layers = max(layer_numbers) + 1
+
+        direct_mappings = {
+            'model.embedding.word_embeddings.weight': 'backbone.embedding.weight',
+            'model.decoder.final_norm.weight': 'backbone.norm_f.weight',
+            'model.output_layer.weight': 'lm_head.weight',
+        }
+
+        for new_key, old_key in direct_mappings.items():
+            new_state_dict[new_key] = checkpoint_weights[old_key]
+
+        layer_attributes = [
+            'mixer.A_log',
+            'mixer.D',
+            'mixer.conv1d.weight',
+            'mixer.conv1d.bias',
+            'mixer.in_proj.weight',
+            'mixer.dt_bias',
+            'mixer.out_proj.weight',
+            'mixer.norm.weight',
+            'norm.weight'
+        ]
+
+        for i in range(num_layers):
+            for attr in layer_attributes:
+                new_key = f'model.decoder.layers.{i}.{attr}'
+                old_key = f'backbone.layers.{i}.{attr}'
+                new_state_dict[new_key] = checkpoint_weights[old_key]
+
+    else:
+        
+        layer_keys = [key for key in checkpoint_weights.keys() if re.match(r'decoder\.layers\.\d+\.', key)]
+        layer_numbers = set(int(re.search(r'decoder\.layers\.(\d+)\.', key).group(1)) for key in layer_keys)
+        num_layers = max(layer_numbers) + 1
+
+        new_state_dict = {"model." + key: value for key, value in checkpoint_weights.items()}
+
+    layers = defaultdict(list)
+
+    for key in new_state_dict.keys():
+        match = re.match(r'model\.decoder\.layers\.(\d+)\.(\w+)', key)
+        if match:
+            index, layer_type = match.groups()
+            layers[index].append(layer_type)
+
+    layer_pattern = ''
+    for i in range(max(map(int, layers.keys())) + 1):
+        index_str = str(i)
+        layer_types = layers.get(index_str, [])
+        if 'mixer' in layer_types:
+            layer_pattern += 'M'
+        elif 'self_attention' in layer_types:
+            layer_pattern += '*'
+        elif 'mlp' in layer_types:
+            layer_pattern += '-'
+        else:
+            AssertionError("Layer not found. Each layer must be eiher MLP, Mamba, or Attention")
+            
     nemo_config = OmegaConf.load(args.hparams_file)
     nemo_config.trainer["precision"] = args.precision
-    nemo_config.model.hidden_size = pytorch_config['d_model']
-    nemo_config.model.num_layers = pytorch_config['n_layer']
-    if mmm:
-        nemo_config.model.vocab_size = pytorch_config['vocab_size']
+    nemo_config.model.vocab_size, nemo_config.model.hidden_size = new_state_dict['model.embedding.word_embeddings.weight'].shape
+    nemo_config.model.num_layers = num_layers
+    nemo_config.model.hybrid_override_pattern = layer_pattern
+    nemo_config.model.ngroups_mamba = args.ngroups_mamba
+
+    if "-" in layer_pattern:
+        nemo_config.model.ffn_hidden_size = new_state_dict[f'model.decoder.layers.{layer_pattern.index("-")}.mlp.linear_fc1.weight'].shape[0]
     else:
-        nemo_config.model.vocab_size = pytorch_config['vocab_size'] + 11
-    nemo_config.model.make_vocab_size_divisible_by = pytorch_config['pad_vocab_size_multiple']
-    nemo_config.model.hybrid_override_pattern = "M" * nemo_config.model.num_layers
-
+        nemo_config.model.ffn_hidden_size = nemo_config.model.hidden_size
+    
     nemo_config.model.use_cpu_initialization = True
 
     logging.info(f"Loading Mamba2 Pytorch checkpoint : `{args.input_name_or_path}`")
-
-<<<<<<< HEAD
-    if mmm:
-        from safetensors.torch import load_file
-        pytorch_model_weights = load_file(args.input_name_or_path+'/pytorch_model.bin')
-
-    else:
-        pytorch_model_weights = torch.load(args.input_name_or_path+'/pytorch_model.bin', map_location='cpu')
-=======
-    pytorch_model_weights = torch.load(args.input_name_or_path + '/pytorch_model.bin', map_location='cpu')
->>>>>>> 25bc3eaf
 
     trainer = MegatronLMPPTrainerBuilder(nemo_config).create_trainer()
     nemo_model_from_pyt = MegatronJambaModel(nemo_config.model, trainer)
 
     from src.models.config_mamba import MambaConfig
     from src.models.mixer_seq_simple import Mamba2LMHeadModel, MixerModel
+
 
     mamba_cfg = MambaConfig(
         d_model=pytorch_config['d_model'],
@@ -101,28 +160,10 @@
 
     new_state_dict = {}
 
-<<<<<<< HEAD
-    if mmm:
-        new_state_dict['model.embedding.word_embeddings.weight'] = pytorch_model_weights['tok_embeddings.weight']
-        new_state_dict['model.decoder.final_norm.weight'] = pytorch_model_weights['norm.weight']
-        new_state_dict['model.output_layer.weight'] = pytorch_model_weights['output.weight']
-        for i in range(nemo_config.model.num_layers):
-            print(f'layer {i}')
-            new_state_dict[f'model.decoder.layers.{i}.mixer.A_log'] = pytorch_model_weights[f'layers.{i}.mixer.A_log']
-            new_state_dict[f'model.decoder.layers.{i}.mixer.D'] = pytorch_model_weights[f'layers.{i}.mixer.D']
-            new_state_dict[f'model.decoder.layers.{i}.mixer.conv1d.weight'] = pytorch_model_weights[f'layers.{i}.mixer.conv1d.weight']
-            new_state_dict[f'model.decoder.layers.{i}.mixer.conv1d.bias'] = pytorch_model_weights[f'layers.{i}.mixer.conv1d.bias']
-            new_state_dict[f'model.decoder.layers.{i}.mixer.in_proj.weight'] = pytorch_model_weights[f'layers.{i}.mixer.in_proj.weight']
-            new_state_dict[f'model.decoder.layers.{i}.mixer.dt_bias'] = pytorch_model_weights[f'layers.{i}.mixer.dt_bias']
-            new_state_dict[f'model.decoder.layers.{i}.mixer.out_proj.weight'] = pytorch_model_weights[f'layers.{i}.mixer.out_proj.weight']
-            new_state_dict[f'model.decoder.layers.{i}.mixer.norm.weight'] = pytorch_model_weights[f'layers.{i}.mixer.norm.weight']
-            new_state_dict[f'model.decoder.layers.{i}.norm.weight'] = pytorch_model_weights[f'layers.{i}.norm.weight']
-=======
     new_state_dict['model.embedding.word_embeddings.weight'] = pytorch_model_weights['backbone.embedding.weight']
     new_state_dict['model.decoder.final_norm.weight'] = pytorch_model_weights['backbone.norm_f.weight']
     new_state_dict['model.output_layer.weight'] = pytorch_model_weights['lm_head.weight']
     for i in range(nemo_config.model.num_layers):
->>>>>>> 25bc3eaf
 
         new_state_dict[f'model.decoder.layers.{i}.mixer.A_log'] = pytorch_model_weights[
             f'backbone.layers.{i}.mixer.A_log'
@@ -229,23 +270,6 @@
             if hasattr(args, field):
                 setattr(dataclass_obj, field, getattr(args, field))
 
-<<<<<<< HEAD
-        new_state_dict['model.embedding.word_embeddings.weight'] = pytorch_model_weights['backbone.embedding.weight']
-        new_state_dict['model.decoder.final_norm.weight'] = pytorch_model_weights['backbone.norm_f.weight']
-        new_state_dict['model.output_layer.weight'] = pytorch_model_weights['lm_head.weight']
-        for i in range(nemo_config.model.num_layers):
-
-            new_state_dict[f'model.decoder.layers.{i}.mixer.A_log'] = pytorch_model_weights[f'backbone.layers.{i}.mixer.A_log']
-            new_state_dict[f'model.decoder.layers.{i}.mixer.D'] = pytorch_model_weights[f'backbone.layers.{i}.mixer.D']
-            new_state_dict[f'model.decoder.layers.{i}.mixer.conv1d.weight'] = pytorch_model_weights[f'backbone.layers.{i}.mixer.conv1d.weight']
-            new_state_dict[f'model.decoder.layers.{i}.mixer.conv1d.bias'] = pytorch_model_weights[f'backbone.layers.{i}.mixer.conv1d.bias']
-            new_state_dict[f'model.decoder.layers.{i}.mixer.in_proj.weight'] = pytorch_model_weights[f'backbone.layers.{i}.mixer.in_proj.weight']
-            new_state_dict[f'model.decoder.layers.{i}.mixer.dt_bias'] = pytorch_model_weights[f'backbone.layers.{i}.mixer.dt_bias']
-            new_state_dict[f'model.decoder.layers.{i}.mixer.out_proj.weight'] = pytorch_model_weights[f'backbone.layers.{i}.mixer.out_proj.weight']
-            new_state_dict[f'model.decoder.layers.{i}.mixer.norm.weight'] = pytorch_model_weights[f'backbone.layers.{i}.mixer.norm.weight']
-            new_state_dict[f'model.decoder.layers.{i}.norm.weight'] = pytorch_model_weights[f'backbone.layers.{i}.norm.weight']
-        
-=======
     update_dataclass_from_args(transformer_config, args_tc)
     from dataclasses import dataclass, fields
 
@@ -275,39 +299,7 @@
     # nemo_model_from_pyt#.cuda()
 
     # pytorch_model.load_state_dict(dict(pytorch_model_weights), strict=True)
->>>>>>> 25bc3eaf
     nemo_model_from_pyt.load_state_dict(new_state_dict, strict=True)
-
-
-    from src.models.mixer_seq_simple import MixerModel, Mamba2LMHeadModel
-    from src.models.config_mamba import MambaConfig
-    
-    mamba_cfg = MambaConfig(            
-            d_model = pytorch_config['d_model'],
-            n_layer = pytorch_config['n_layer'],
-            d_intermediate = pytorch_config['d_intermediate'],
-            vocab_size = pytorch_config['vocab_size'],
-            ssm_cfg=None,
-            rms_norm = True,
-            fused_add_norm=True,
-            residual_in_fp32=False,
-            )
-    
-    pytorch_model = Mamba2LMHeadModel(
-            config = mamba_cfg,
-            device=None,
-            dtype=None,
-        ).cuda()
-    nemo_model_from_pyt.cuda()
-    pytorch_model.load_state_dict(dict(pytorch_model_weights), strict=True)
-    
-    inpt = torch.randint(10, (1,10)).cuda()
-
-    out_pyt = pytorch_model.forward(inpt)
-    out_nemo = nemo_model_from_pyt.forward(inpt)
-    print(f"out_pyt = {out_pyt}")
-    print(f"out_nemo = {out_nemo}")
-
     dtype = torch_dtype_from_precision(args.precision)
     nemo_model_from_pyt = nemo_model_from_pyt.to(dtype=dtype)
     print(f"nemo_model_from_pyt.model.max_sequence_length = {nemo_model_from_pyt.model.max_sequence_length}")
@@ -337,5 +329,5 @@
 
 if __name__ == '__main__':
     args = get_args()
-    # convert_pyt(args)
-    convert_mlm(args)+    convert_pyt(args)
+    # convert_mlm(args)