{
 "cells": [
  {
   "cell_type": "markdown",
   "source": [
    "Currently, this notebook must be run in a NeMo container.\n",
    "An example command to launch the container:\n",
    "```bash\n",
    "docker run --gpus all -it --rm -v <your_nemo_dir>:/NeMo --shm-size=8g -p 8888:8888 -p 6006:6006 --ulimit memlock=-1 --ulimit stack=67108864 <your_nemo_container>\n",
    "```"
   ],
   "metadata": {
    "collapsed": false
   }
  },
  {
   "cell_type": "code",
   "execution_count": null,
   "outputs": [],
   "source": [
<<<<<<< HEAD
    "# Update megatron version to the newest.\n",
    "!cd /workspace && python -m pip install -e git+https://github.com/NVIDIA/Megatron-LM#egg=megatron-core"
   ],
   "metadata": {
    "collapsed": false
   }
=======
    "BRANCH='r1.21.0'\n",
    "import os\n",
    "import wget"
   ]
>>>>>>> c0022aec
  },
  {
   "cell_type": "code",
   "execution_count": null,
   "outputs": [],
   "source": [
    "%cd /NeMo/tutorials/nlp\n",
    "BRANCH='main'\n",
    "import os\n",
    "import wget\n",
    "import sys\n",
    "sys.path.insert(0, \"../..\")  # find the local nemo first before the installed nemo"
   ],
   "metadata": {
    "collapsed": false
   }
  },
  {
   "attachments": {},
   "cell_type": "markdown",
   "id": "42daf8bf",
   "metadata": {},
   "source": [
    "### Introduction\n",
    "\n",
    "This notebook demonstrates how to apply PEFT in NeMo. For brevity, we have chosen LoRA as the PEFT technique and GPT as the language model, but the same recipe can be used for other PEFT techniques and language models, as described in the [Training](#training) section.\n",
    "\n",
    " The implementation of LoRA is based on the paper, [LoRA: Low-Rank Adaptation of Large Language Models](https://openreview.net/pdf?id=nZeVKeeFYf9) by Hu et al.\n",
    "\n",
    "This example demonstrates how to:\n",
    "\n",
    "    1. Train a LoRA model on a simple Extractive QA task.\n",
    "    2. Inspect the trained LoRA model showing the parameters it contains.\n",
    "    3. Run inference with the base model with the LoRA parameters."
   ]
  },
  {
   "attachments": {},
   "cell_type": "markdown",
   "id": "0bfc7709",
   "metadata": {},
   "source": [
    "### Tasks and Datasets\n",
    "We will be using LoRA to teach our GPT model to do Extractive Question Answering.\n",
    "\n",
    "We will be using the [SQuAD](https://rajpurkar.github.io/SQuAD-explorer/) reading comprehension dataset, consisting of questions posed by crowd workers on a set of Wikipedia articles, where the answer to every question is a segment of text. More information on [SQuAD](https://rajpurkar.github.io/SQuAD-explorer/) can be found on their website or in their paper by Rajpurkar et. al \"[Know What You Don’t Know: Unanswerable Questions for SQuAD](https://arxiv.org/pdf/1806.03822.pdf)\".\n",
    "\n",
    "LoRA (and all PEFT tuning) models expect at least two fields in the jsonl files. The `input` field should contain all the tokens necessary for the model to generate the `output`. For example for extractive QA, the `input` should contain the context text as well as the question.\n",
    "\n",
    "```\n",
    "[\n",
    "    {\"input\": \"User: Context: [CONTEXT_1] Question: [QUESTION_1]\\n\\nAssistant:\", \"output\": [ANSWER_1]},\n",
    "    {\"input\": \"User: Context: [CONTEXT_2] Question: [QUESTION_2]\\n\\nAssistant:\", \"output\": [ANSWER_2]},\n",
    "    {\"input\": \"User: Context: [CONTEXT_3] Question: [QUESTION_3]\\n\\nAssistant:\", \"output\": [ANSWER_3]},\n",
    "]\n",
    "```\n",
    "Note that we use keywords in the input like `Context:`, `Question:` to separate the text representing the context and question. We also use the keyword `User:` and end each of the input with `\\n\\nAssistant:` tokens. These are recommended because NeMo's instruction-tuned models are trained with a prefix of `User:` and suffix `\\n\\nAssistant:`."
   ]
  },
  {
   "cell_type": "code",
   "execution_count": null,
   "id": "0dbd41fd",
   "metadata": {},
   "outputs": [],
   "source": [
    "# You can replace DATA_DIR and NEMO_DIR with your own locations\n",
    "DATA_DIR = \"data\"\n",
    "NEMO_DIR = \".\"\n",
    "os.makedirs(DATA_DIR, exist_ok=True)\n",
    "SQUAD_DIR = os.path.join(DATA_DIR, \"SQuAD\")\n",
    "os.makedirs(SQUAD_DIR, exist_ok=True)"
   ]
  },
  {
   "attachments": {},
   "cell_type": "markdown",
   "id": "504a7b40",
   "metadata": {},
   "source": [
    "\n",
    "For each dataset we have preprocessing scripts pre-written in NeMo's example directory located in `examples/nlp`. Let's download those now. "
   ]
  },
  {
   "cell_type": "code",
   "execution_count": null,
   "id": "e72a1dc1",
   "metadata": {},
   "outputs": [],
   "source": [
    "# download the preprocessing scripts from github for the purpose of this tutorial\n",
    "! wget -nc https://raw.githubusercontent.com/NVIDIA/NeMo/{BRANCH}/scripts/dataset_processing/nlp/squad/prompt_learning_squad_preprocessing.py"
   ]
  },
  {
   "attachments": {},
   "cell_type": "markdown",
   "id": "71813919",
   "metadata": {},
   "source": [
    "Now let's down load and process the dataset."
   ]
  },
  {
   "cell_type": "code",
   "execution_count": null,
   "id": "fa16d8ac",
   "metadata": {},
   "outputs": [],
   "source": [
    "# Download the SQuAD dataset\n",
    "!wget -nc https://rajpurkar.github.io/SQuAD-explorer/dataset/train-v1.1.json\n",
    "!wget -nc https://rajpurkar.github.io/SQuAD-explorer/dataset/dev-v1.1.json\n",
    "!mv train-v1.1.json {SQUAD_DIR}\n",
    "!mv dev-v1.1.json {SQUAD_DIR}"
   ]
  },
  {
   "cell_type": "code",
   "execution_count": null,
   "id": "64e3e25b",
   "metadata": {},
   "outputs": [],
   "source": [
    "# Preprocess squad data\n",
    "!python prompt_learning_squad_preprocessing.py --sft-format --data-dir {SQUAD_DIR}"
   ]
  },
  {
   "cell_type": "code",
   "execution_count": null,
   "id": "b562d1de",
   "metadata": {},
   "outputs": [],
   "source": [
    "# What the squad dataset looks like after processing\n",
    "! head -200 $SQUAD_DIR/squad_train.jsonl > $SQUAD_DIR/squad_short_train.jsonl\n",
    "! head -20 $SQUAD_DIR/squad_val.jsonl > $SQUAD_DIR/squad_short_val.jsonl\n",
    "! head -4 $SQUAD_DIR/squad_short_val.jsonl\n",
    "! head -4 $SQUAD_DIR/squad_short_train.jsonl"
   ]
  },
  {
   "attachments": {},
   "cell_type": "markdown",
   "id": "2e19c8dc",
   "metadata": {},
   "source": [
    "### Model Config Setup\n",
    "Now we will begin setting up the config file needed for PEFT tuning. We use a single config for all supported PEFT methods (LoRA, Adapter, IA3 and P-Tuning, as well as combinations of these).  All PEFT methods use the GPT finetuning class `MegatronGPTSFTModel` as the frozen base network, and use the `add_adapter()` method to add adapter weights for PEFT.\n",
    "\n",
    "Let's create a config object for LoRA training."
   ]
  },
  {
   "cell_type": "code",
   "execution_count": null,
   "id": "5749c387",
   "metadata": {},
   "outputs": [],
   "source": [
    "from omegaconf import OmegaConf\n",
    "\n",
    "CONFIG_DIR = os.path.join(NEMO_DIR, \"conf\")\n",
    "os.makedirs(CONFIG_DIR, exist_ok=True)\n",
    "\n",
    "# Download the example config file\n",
    "wget.download(f'https://raw.githubusercontent.com/NVIDIA/NeMo/{BRANCH}/examples/nlp/language_modeling/tuning/conf/megatron_gpt_peft_tuning_config.yaml', CONFIG_DIR)\n",
    "\n",
    "# Load the example config file so we can start editing it\n",
    "CONFIG_PATH = os.path.join(CONFIG_DIR, \"megatron_gpt_peft_tuning_config.yaml\")\n",
    "config = OmegaConf.load(CONFIG_PATH)"
   ]
  },
  {
   "attachments": {},
   "cell_type": "markdown",
   "id": "ce966bcf",
   "metadata": {},
   "source": [
    "The `config` contains several attributes required by the `MegatronGPTSFTModel`. First we will set the training data path and the validation data path in the config.\n",
    "The `config` allows us to set a list of `jsonl` files as training files and sample examples from each file with different probabilities. For simplicity, we are going to use just one training file and thus the sampling probability is set to `1.0`\n",
    "\n",
    "We can also monitor validation loss from multiple validation files during training. Again for simplicity we will use just one validation file."
   ]
  },
  {
   "cell_type": "code",
   "execution_count": null,
   "id": "6bb1590f",
   "metadata": {},
   "outputs": [],
   "source": [
    "config.model.data.train_ds.file_names = [f\"{SQUAD_DIR}/squad_short_train.jsonl\"]\n",
    "config.model.data.train_ds.concat_sampling_probabilities=[1.0]\n",
    "config.model.data.validation_ds.file_names = [f\"{SQUAD_DIR}/squad_short_val.jsonl\"]\n",
    "config.model.data.validation_ds.names=[\"squad_val\"]"
   ]
  },
  {
   "attachments": {},
   "cell_type": "markdown",
   "id": "f6b7831a",
   "metadata": {},
   "source": [
    "### PEFT Config\n",
    "The attribute [config.model.peft](https://github.com/NVIDIA/NeMo/blob/main/examples/nlp/language_modeling/tuning/conf/megatron_gpt_peft_tuning_config.yaml#L78) contains settings that control the PEFT training method and its related hyperpameters. We currently support `lora`, `adapter`, `ptuning` and `ia3`. We can instruct the training script to use one of these methods by setting the config.model.peft.peft_scheme attribute.\n",
    "\n",
    "The other hyperparams associated with lora tuning are present in the [config.model.peft.lora_tuning](https://github.com/NVIDIA/NeMo/blob/main/examples/nlp/language_modeling/tuning/conf/megatron_gpt_peft_tuning_config.yaml#L92) attribute."
   ]
  },
  {
   "cell_type": "code",
   "execution_count": null,
   "id": "72c9f966",
   "metadata": {},
   "outputs": [],
   "source": [
    "config.model.peft.peft_scheme=\"lora\"  # we can also set this to adapter or ptuning or ia3\n",
    "print(OmegaConf.to_yaml(config.model.peft.lora_tuning))"
   ]
  },
  {
   "attachments": {},
   "cell_type": "markdown",
   "id": "c32e73c3",
   "metadata": {},
   "source": [
    "**Note:** In the original LoRA paper each attention projection (`K`, `Q`, `V` and `O`) can have their own Low-Rank projections. However, NeMo's attention implementation fuses `KQV` into a single projection and thus our LoRA implementation learns a single Low-Rank projection for `KQV` in a combined fashion. We do not support LoRA for the `O` matrix at this point."
   ]
  },
  {
   "attachments": {},
   "cell_type": "markdown",
   "id": "4e021b24",
   "metadata": {},
   "source": [
    "### Prompt Formatting\n",
    "The `config.model.data.train_ds.prompt_template` attribute allows us to further tweak the format of the input and output if needed. In this example, we have already incorporated our format inside the `jsonl` file during preprocessing, so we can keep the `prompt_template` in the config simple. (See previous section on Data Preparation)."
   ]
  },
  {
   "cell_type": "code",
   "execution_count": null,
   "id": "1b6aa5c7",
   "metadata": {},
   "outputs": [],
   "source": [
    "config.model.data.train_ds.prompt_template =\"{input} {output}\""
   ]
  },
  {
   "attachments": {},
   "cell_type": "markdown",
   "id": "a0d5017e",
   "metadata": {},
   "source": [
    "### Setting the Pretrained GPT Model\n",
    "Next we will set the \"base language model\" upon which we will perform LoRA tuning. Obviously, larger base models will have better performance on downstream tasks but for the purposes of this tutorial we will use a small 345M parameter GPT model."
   ]
  },
  {
   "cell_type": "code",
   "execution_count": null,
   "id": "48cdf868",
   "metadata": {},
   "outputs": [],
   "source": [
    "# Check what GPT .nemo models we have available on NGC\n",
    "from nemo.collections.nlp.models.language_modeling.megatron_gpt_model import MegatronGPTModel\n",
    "megatron_gpt_345m_nemo_url = MegatronGPTModel.list_available_models()[0].location\n",
    "megatron_gpt_345m_nemo_url # should point to the 345m megatron gpt model '.nemo' file"
   ]
  },
  {
   "attachments": {},
   "cell_type": "markdown",
   "id": "ede350ed",
   "metadata": {},
   "source": [
    "If we wanted to use the GPT model class directly, we could instantiate a trainer then download the model by calling running \n",
    "`gpt_model = MegatronGPTModel.from_pretrained(model_name=\"megatron_gpt_345m\", trainer=trainer).cuda()`. But we just need the `.nemo` file in our working NeMo directory in this tutorial, so we will download it using `wget`. "
   ]
  },
  {
   "cell_type": "code",
   "execution_count": null,
   "id": "364439a1",
   "metadata": {
    "scrolled": true
   },
   "outputs": [],
   "source": [
    "# Download the model from NGC\n",
    "gpt_file_name = \"megatron_gpt_345m.nemo\""
   ]
  },
  {
   "cell_type": "code",
   "execution_count": null,
   "outputs": [],
   "source": [
    "!wget  -nc --content-disposition {megatron_gpt_345m_nemo_url} -O {NEMO_DIR}/{gpt_file_name}"
   ],
   "metadata": {
    "collapsed": false
   }
  },
  {
   "attachments": {},
   "cell_type": "markdown",
   "id": "1d6a8a67",
   "metadata": {},
   "source": [
    "Now that we have a `.nemo` GPT file to work with. We need to add its path in our prompt learning config. "
   ]
  },
  {
   "cell_type": "code",
   "execution_count": null,
   "id": "2778a5fa",
   "metadata": {},
   "outputs": [],
   "source": [
    "# Set GPT model path on prompt learning config\n",
    "config.model.restore_from_path = gpt_file_name"
   ]
  },
  {
   "attachments": {},
   "cell_type": "markdown",
   "id": "943a9c83",
   "metadata": {},
   "source": [
    "Next, we will set where we want to save all the intermediate training logs and checkpoints. As well as other training settings such as: number of training steps, batch size and validation check interval, and num_workers for data processing."
   ]
  },
  {
   "cell_type": "code",
   "execution_count": null,
   "id": "a278cbdf",
   "metadata": {},
   "outputs": [],
   "source": [
    "config.exp_manager.exp_dir=f\"{NEMO_DIR}/peft_lora\"\n",
    "config.exp_manager.explicit_log_dir=\"training_info\"\n",
    "config.trainer.max_steps=100\n",
    "config.model.micro_batch_size=1\n",
    "config.model.global_batch_size=4\n",
    "config.trainer.val_check_interval=50\n",
    "config.model.data.train_ds.num_workers=0  # 0 is recommended which just uses the main thread to process training examples\n",
    "config.model.data.validation_ds.num_workers=0 # 0 is recommended which just uses the main thread to process the validation examples"
   ]
  },
  {
   "attachments": {},
   "cell_type": "markdown",
   "id": "a988d16e",
   "metadata": {},
   "source": [
    "Let's have a look at all the values we've set in the model config. You can change any of these values in the same manner we've been using above. "
   ]
  },
  {
   "cell_type": "code",
   "execution_count": null,
   "id": "12a37ada",
   "metadata": {
    "scrolled": true
   },
   "outputs": [],
   "source": [
    "# Final model config\n",
    "print(OmegaConf.to_yaml(config.model))"
   ]
  },
  {
   "attachments": {},
   "cell_type": "markdown",
   "id": "4c048852",
   "metadata": {},
   "source": [
    "### Building the PyTorch Lightning Trainer\n",
    "NeMo models are primarily PyTorch Lightning modules - and therefore are entirely compatible with the PyTorch Lightning ecosystem.\n",
    "\n",
    "Let's first instantiate a Trainer object"
   ]
  },
  {
   "cell_type": "code",
   "execution_count": null,
   "id": "90f85b2a",
   "metadata": {},
   "outputs": [],
   "source": [
    "from nemo.collections.nlp.parts.nlp_overrides import NLPDDPStrategy\n",
    "import torch\n",
    "import pytorch_lightning as pl\n",
<<<<<<< HEAD
    "from nemo.collections.nlp.parts.megatron_trainer_builder import MegatronTrainerBuilder\n",
=======
    "from nemo.collections.nlp.parts.nlp_overrides import NLPDDPStrategyNotebook\n",
    "from pytorch_lightning.plugins.environments import TorchElasticEnvironment\n",
>>>>>>> c0022aec
    "\n",
    "# let's modify some trainer configs\n",
    "# check if we have GPU available and uses it\n",
    "accelerator = 'gpu' if torch.cuda.is_available() else 'cpu'\n",
    "config.trainer.accelerator = accelerator\n",
    "config.trainer.devices = 1\n",
    "config.trainer.max_epochs = 4\n",
    "config.trainer.val_check_interval = 1.0\n",
    "\n",
    "# for PyTorch Native AMP set precision=16\n",
    "config.trainer.precision = 16 if torch.cuda.is_available() else 32\n",
    "\n",
    "# setup cluster environment parameters\"\n",
    "os.environ[\"LOCAL_RANK\"] = '0'\n",
    "os.environ[\"RANK\"] = '0'\n",
    "os.environ[\"WORLD_SIZE\"] = '1'\n",
    "\n",
<<<<<<< HEAD
    "trainer = MegatronTrainerBuilder(config).create_trainer()\n",
=======
    "strategy = NLPDDPStrategyNotebook(find_unused_parameters=False, no_ddp_communication_hook=True)\n",
    "plugins = [TorchElasticEnvironment()]\n",
    "trainer = pl.Trainer(plugins= plugins, strategy=strategy, **config.trainer)\n",
>>>>>>> c0022aec
    "\n",
    "print(\"Trainer config - \\n\")\n",
    "print(OmegaConf.to_yaml(config.trainer))"
   ]
  },
  {
   "cell_type": "code",
   "execution_count": null,
   "id": "890f0dc5",
   "metadata": {},
   "outputs": [],
   "source": [
    "print(OmegaConf.to_yaml(config.exp_manager))"
   ]
  },
  {
   "attachments": {},
   "cell_type": "markdown",
   "id": "4d0124c1",
   "metadata": {},
   "source": [
    "### Setting up a NeMo Experiment\n",
    "\n",
    "NeMo has an experiment manager that handles logging and checkpointing for us, so let's use it:"
   ]
  },
  {
   "cell_type": "code",
   "execution_count": null,
   "id": "f2c943ba",
   "metadata": {},
   "outputs": [],
   "source": [
    "from nemo.utils.exp_manager import exp_manager\n",
    "\n",
    "# Set name of the experiment \n",
    "config.name = 'lora_example_tuning'\n",
    "config.exp_manager.resume_if_exists = False\n",
    "\n",
    "# Init the experiment manager and view the exp_dir\n",
    "exp_dir = exp_manager(trainer, config.get(\"exp_manager\", None))\n",
    "exp_dir = str(exp_dir)\n",
    "print(exp_dir)"
   ]
  },
  {
   "attachments": {},
   "cell_type": "markdown",
   "id": "298b3dce",
   "metadata": {},
   "source": [
    "### Training\n",
    "We now set up the process for training a LoRA model. We first require a config that contains details about the base language model upon which we will train our LoRA model. So we first extract the `model_cfg` from the checkpoint and update it with any new settings we employ in our current (LoRA) `config`. These are combined in the `merge_cfg_with` function.\n",
    "\n"
   ]
  },
  {
   "cell_type": "code",
   "execution_count": null,
   "id": "edb38445",
   "metadata": {},
   "outputs": [],
   "source": [
    "from nemo.collections.nlp.models.language_modeling.megatron_gpt_sft_model import MegatronGPTSFTModel\n",
    "\n",
    "model_cfg = MegatronGPTSFTModel.merge_cfg_with(config.model.restore_from_path, config)"
   ]
  },
  {
   "attachments": {},
   "cell_type": "markdown",
   "id": "dfc55a1c",
   "metadata": {},
   "source": [
    "Next, we instantiate the GPT model class and add the LoRA adapter\n",
    "When we call `add_adapter`, the model prints out the parameter count before and after the operation. We can clearly see the number of trainable parameters increase after adding the adapter.\n",
    "To print the parameter count manually, we can call `model.summarize()`."
   ]
  },
  {
   "cell_type": "code",
   "execution_count": null,
   "id": "a81d8741",
   "metadata": {},
   "outputs": [],
   "source": [
<<<<<<< HEAD
    "from nemo.collections.nlp.parts.peft_config import LoraPEFTConfig\n",
    "\n",
    "model = MegatronGPTSFTModel.restore_from(config.model.restore_from_path, model_cfg, trainer=trainer)\n",
    "model.add_adapter(LoraPEFTConfig(model_cfg))\n",
    "# print(\"Parameter count manually:\\n\", model.summarize())"
=======
    "from omegaconf.omegaconf import open_dict\n",
    "from nemo.collections.nlp.models.language_modeling.megatron_gpt_peft_models import MegatronGPTLoRAModel\n",
    "OmegaConf.set_struct(base_model_cfg, True)\n",
    "OmegaConf.resolve(config)\n",
    "with open_dict(base_model_cfg):\n",
    "    base_model_cfg.megatron_amp_O2 = config.model.get('megatron_amp_O2', False)\n",
    "    base_model_cfg.micro_batch_size = config.model.data.train_ds.micro_batch_size\n",
    "    base_model_cfg.global_batch_size = config.model.data.train_ds.global_batch_size\n",
    "    base_model_cfg.sequence_parallel = config.model.get(\"sequence_parallel\", False)\n",
    "    base_model_cfg.data = config.model.data\n",
    "    base_model_cfg.optim = config.model.optim\n",
    "    base_model_cfg.precision = config.trainer.precision\n",
    "    base_model_cfg.answer_only_loss = config.model.answer_only_loss\n",
    "    base_model_cfg.restore_from_path = config.model.restore_from_path\n",
    "    base_model_cfg.activations_checkpoint_granularity=config.model.get(\"activations_checkpoint_granularity\", None)\n",
    "    base_model_cfg.activations_checkpoint_layers_per_pipeline=config.model.get(\"activations_checkpoint_layers_per_pipeline\", None)\n",
    "    base_model_cfg.activations_checkpoint_num_layers=config.model.get(\"activations_checkpoint_num_layers\", None)\n",
    "    base_model_cfg.activations_checkpoint_method=config.model.get(\"activations_checkpoint_method\", None)\n",
    "    base_model_cfg.resume_from_checkpoint = config.model.resume_from_checkpoint\n",
    "    base_model_cfg.save_nemo_on_validation_end = config.model.save_nemo_on_validation_end\n",
    "    base_model_cfg.peft = config.model.peft\n",
    "    base_model_cfg.target = f\"{MegatronGPTLoRAModel.__module__}.{MegatronGPTLoRAModel.__name__}\""
>>>>>>> c0022aec
   ]
  },
  {
   "cell_type": "markdown",
   "source": [
    "Simply substitute with the `MegatronT5SFTModel` class to use T5 instead of GPT.\n",
    "\n",
    "To use a different PEFT method, you can use a different config class in place of `LoraPEFTConfig`, such as `CanonicalAdaptersPEFTConfig`, `IA3PEFTConfig`, `PtuningPEFTConfig`. You can also use a combination of the methods by passing in a list:\n",
    "`model.add_adapter([LoraPEFTConfig(model_cfg), PtuningPEFTConfig(model_cfg)])`\n",
    "\n",
    "We're now ready to start training."
   ],
   "metadata": {
    "collapsed": false
   }
  },
  {
   "cell_type": "code",
   "execution_count": null,
   "id": "2d99f433",
   "metadata": {
    "scrolled": true
   },
   "outputs": [],
   "source": [
    "trainer.fit(model)"
   ]
  },
  {
   "attachments": {},
   "cell_type": "markdown",
   "id": "b8210d6d",
   "metadata": {},
   "source": [
    "Once training is completed you should see a saved '.nemo' file in this folder `{config.exp_manager.explicit_log_dir}/checkpoints`. This checkpoint will only contain the trained adapter weights, and not the frozen base model weights."
   ]
  },
  {
   "cell_type": "code",
   "execution_count": null,
   "id": "e4e19e65",
   "metadata": {},
   "outputs": [],
   "source": [
    "# The trained '.nemo' model is saved in the location below:\n",
    "! ls -lh {config.exp_manager.explicit_log_dir}/checkpoints\n",
    "print(config.exp_manager.explicit_log_dir)"
   ]
  },
  {
   "attachments": {},
   "cell_type": "markdown",
   "id": "6aab09d4",
   "metadata": {},
   "source": [
    "### Inference\n",
    "The model object from `trainer.fit(model)` is also capable of doing inference. For the tutorial, however, we will re-load the saved `.nemo` lora model along with a `.nemo` base language model to simulate a more realistic scenario (where training does not happen right before inference).\n",
    "\n",
    "Run the cell below to reimport libraries and classes in case you did not run the training cells above."
   ]
  },
  {
   "cell_type": "code",
   "execution_count": null,
   "outputs": [],
   "source": [
    "# reimport libraries and classes in case one wants to only run cells from the Inference section\n",
    "%cd /NeMo/tutorials/nlp\n",
    "import wget, os, sys\n",
    "sys.path.insert(0, \"../..\")  # find the local nemo first before the installed nemo\n",
    "from omegaconf import OmegaConf\n",
    "from nemo.collections.nlp.parts.megatron_trainer_builder import MegatronTrainerBuilder\n",
    "from nemo.collections.nlp.parts.peft_config import LoraPEFTConfig\n",
    "from nemo.collections.nlp.models.language_modeling.megatron_gpt_sft_model import MegatronGPTSFTModel\n",
    "\n",
    "NEMO_DIR = \".\"\n",
    "DATA_DIR = \"data\"\n",
    "CONFIG_DIR = os.path.join(NEMO_DIR, \"conf\")\n",
    "SQUAD_DIR = os.path.join(DATA_DIR, \"SQuAD\")\n"
   ],
   "metadata": {
    "collapsed": false
   }
  },
  {
   "cell_type": "markdown",
   "source": [
    "First, we will load and modify a config file that will be used for inference.\n"
   ],
   "metadata": {
    "collapsed": false
   }
  },
  {
   "cell_type": "code",
   "execution_count": null,
   "outputs": [],
   "source": [
    "# Download the example config file\n",
    "wget.download(f'https://raw.githubusercontent.com/NVIDIA/NeMo/{BRANCH}/examples/nlp/language_modeling/tuning/conf/megatron_gpt_peft_eval_config.yaml', CONFIG_DIR)"
   ],
   "metadata": {
    "collapsed": false
   }
  },
  {
   "cell_type": "code",
   "execution_count": null,
   "id": "41ab98a9",
   "metadata": {},
   "outputs": [],
   "source": [
    "# Load the example config file so we can start editing it\n",
    "CONFIG_EVAL_PATH = os.path.join(CONFIG_DIR, \"megatron_gpt_peft_eval_config.yaml\")\n",
    "config_eval = OmegaConf.load(CONFIG_EVAL_PATH)"
   ]
  },
  {
   "attachments": {},
   "cell_type": "markdown",
   "id": "36c58c18",
   "metadata": {},
   "source": [
    "We are going to modify the `config_eval` object that we created above. We will set the base language model as the `345m` model we downloaded earlier.\n",
    "\n",
    "Additionally, we will also set the `model.peft.restore_from_path` with the lora model we just trained. For the tutorial we will just use the validation data for inference as well."
   ]
  },
  {
   "cell_type": "code",
   "execution_count": null,
   "id": "64a4e71a",
   "metadata": {},
   "outputs": [],
   "source": [
    "config_eval.model.restore_from_path=\"megatron_gpt_345m.nemo\"\n",
    "config_eval.model.peft.restore_from_path=\"./training_info/checkpoints/lora_example_tuning.nemo\"\n",
    "config_eval.model.data.test_ds.file_names=[f\"{SQUAD_DIR}/squad_short_val.jsonl\"]\n",
    "config_eval.model.data.test_ds.names=[\"test_set\"]\n",
    "config_eval.model.data.test_ds.global_batch_size=1\n",
    "config_eval.model.data.test_ds.micro_batch_size=1\n",
    "config_eval.model.data.test_ds.tokens_to_generate=30\n",
    "config_eval.inference.greedy=True"
   ]
  },
  {
   "cell_type": "code",
   "execution_count": null,
   "id": "d8ace8f9",
   "metadata": {},
   "outputs": [],
   "source": [
<<<<<<< HEAD
    "trainer_eval = MegatronTrainerBuilder(config_eval).create_trainer()"
=======
    "strategy_eval = NLPDDPStrategyNotebook(find_unused_parameters=False, no_ddp_communication_hook=True)\n",
    "plugins_eval = [TorchElasticEnvironment()]\n",
    "# notice the plugins, strategy and config.trainer args are the same as is training portion of this tutorial\n",
    "# we just create a new object with no overlap from the training section of this tutorial\n",
    "trainer_eval = pl.Trainer(plugins= plugins_eval, strategy=strategy_eval, **config_eval.trainer) "
>>>>>>> c0022aec
   ]
  },
  {
   "attachments": {},
   "cell_type": "markdown",
   "id": "e745ac5e",
   "metadata": {},
   "source": [
    "The `config_eval` object is the hydra config at \"inference/test time\". This means it should contain information relevant for inference/test time, although some properties that were set at training time are still relevant. For example, whether training was done with `BOS` enabled or not, and other model specific attributes.\n",
    "\n",
    "So we extract the relevant information from the '.nemo' file of the lora model we just trained using the `merge_inference_cfg` function."
   ]
  },
  {
   "cell_type": "code",
   "execution_count": null,
   "id": "e04a2201",
   "metadata": {},
   "outputs": [],
   "source": [
    "eval_model_cfg = MegatronGPTSFTModel.merge_inference_cfg(config_eval.model.peft.restore_from_path, config_eval)"
   ]
  },
  {
   "cell_type": "markdown",
   "source": [
    "The cell below is required if you are running the notebook end-to-end, and if you use a different batch size for training and evaluation. In this case, the microbatch calculator needs to be rest. If you are running training only or inference only, feel free to ignore this cell."
   ],
   "metadata": {
    "collapsed": false
   }
  },
  {
   "cell_type": "code",
   "execution_count": null,
   "outputs": [],
   "source": [
<<<<<<< HEAD
    "from apex.transformer.pipeline_parallel.utils import _reconfigure_microbatch_calculator\n",
    "_reconfigure_microbatch_calculator(\n",
    "    rank=0,\n",
    "    rampup_batch_size=None,\n",
    "    global_batch_size=config_eval.model.global_batch_size,\n",
    "    micro_batch_size=config_eval.model.micro_batch_size,\n",
    "    data_parallel_size=1,\n",
    ")"
   ],
   "metadata": {
    "collapsed": false
   }
=======
    "with open_dict(peft_model_cfg):\n",
    "    # update the model config of the trained model with params we want to set at inference time.\n",
    "    peft_model_cfg.global_batch_size = config_eval.model.global_batch_size\n",
    "    peft_model_cfg.micro_batch_size = config_eval.model.micro_batch_size\n",
    "    peft_model_cfg.precision = config_eval.trainer.precision\n",
    "    peft_model_cfg.data.test_ds = config_eval.model.data.test_ds\n",
    "    peft_model_cfg.activations_checkpoint_granularity = None\n",
    "    peft_model_cfg.activations_checkpoint_method = None\n",
    "\n",
    "with open_dict(config_eval):\n",
    "    # update the config with the trained model config\n",
    "    # required for hydra interpolation to work inside cfg.inference\n",
    "    config_eval.inference.add_BOS = peft_model_cfg.data.test_ds.add_bos\n",
    "    config_eval.inference.tokens_to_generate = peft_model_cfg.data.test_ds.tokens_to_generate\n",
    "\n",
    "print(peft_model_cfg.data.test_ds)"
   ]
>>>>>>> c0022aec
  },
  {
   "attachments": {},
   "cell_type": "markdown",
   "id": "132ae378",
   "metadata": {},
   "source": [
    "Then, we load the base language model as well as the lora model we just trained."
   ]
  },
  {
   "cell_type": "code",
   "execution_count": null,
   "id": "b19cd0ce",
   "metadata": {},
   "outputs": [],
   "source": [
<<<<<<< HEAD
    "model_eval = MegatronGPTSFTModel.restore_from(config_eval.model.restore_from_path, eval_model_cfg, trainer=trainer_eval)\n",
    "model_eval.load_adapters(config_eval.model.peft.restore_from_path, LoraPEFTConfig(eval_model_cfg))\n",
    "model_eval.freeze()\n",
=======
    "from apex.transformer.pipeline_parallel.utils import _reconfigure_microbatch_calculator\n",
    "# Reset the microbatch calculator with eval batch sizes, required while doing both training\n",
    "# and inference\n",
    "_reconfigure_microbatch_calculator(\n",
    "       rank=0,\n",
    "       rampup_batch_size=None,\n",
    "       global_batch_size=config_eval.model.global_batch_size,\n",
    "       micro_batch_size=config_eval.model.micro_batch_size,\n",
    "       data_parallel_size=1,\n",
   ")\n",
    "save_restore_connector = PEFTSaveRestoreConnector(\n",
    "    peft_model_nemo_path=config_eval.model.peft.restore_from_path, peft_model_ckpt_path=None,\n",
    ")\n",
    "from nemo.collections.nlp.models.nlp_model import NLPModel\n",
    "model_eval = MegatronGPTPEFTModel.restore_from(\n",
    "    restore_path=config_eval.model.restore_from_path,\n",
    "    trainer=trainer,\n",
    "    override_config_path=peft_model_cfg,\n",
    "    save_restore_connector=save_restore_connector,\n",
    ")\n",
>>>>>>> c0022aec
    "\n",
    "print(\"Parameter count manually:\\n\", model_eval.summarize())"
   ]
  },
  {
   "attachments": {},
   "cell_type": "markdown",
   "id": "012439d9",
   "metadata": {},
   "source": [
    "Next, we prepare the dataset and the dataloader objects that the model will perform inference on."
   ]
  },
  {
   "cell_type": "code",
   "execution_count": null,
   "id": "12c390f8",
   "metadata": {},
   "outputs": [],
   "source": [
    "_test_ds = model_eval._build_dataset(eval_model_cfg.data.test_ds, is_train=False)\n",
    "from torch.utils.data import DataLoader\n",
    "request_dl = DataLoader(\n",
    "    dataset=_test_ds[0],\n",
    "    batch_size=eval_model_cfg.data.test_ds.global_batch_size,\n",
    "    collate_fn=_test_ds[0].collate_fn,\n",
    ")\n",
    "config_inference = OmegaConf.to_container(config_eval.inference, resolve=True)\n",
    "model_eval.set_inference_config(config_inference)"
   ]
  },
  {
   "attachments": {},
   "cell_type": "markdown",
   "id": "76592a1e",
   "metadata": {},
   "source": [
    "And finally, we call `trainer.predict` which triggers the inference process. The `response` object contains the outputs of the model."
   ]
  },
  {
   "cell_type": "code",
   "execution_count": null,
   "id": "5ba6a70c",
   "metadata": {},
   "outputs": [],
   "source": [
    "response = trainer_eval.predict(model_eval, request_dl)\n",
    "for batch in response:\n",
    "    for s in batch['sentences']:\n",
    "        print(f\"{s}\\n\\n\")"
   ]
  }
 ],
 "metadata": {
  "kernelspec": {
   "display_name": "Python 3 (ipykernel)",
   "language": "python",
   "name": "python3"
  },
  "language_info": {
   "codemirror_mode": {
    "name": "ipython",
    "version": 3
   },
   "file_extension": ".py",
   "mimetype": "text/x-python",
   "name": "python",
   "nbconvert_exporter": "python",
   "pygments_lexer": "ipython3",
   "version": "3.8.16"
  }
 },
 "nbformat": 4,
 "nbformat_minor": 5
}<|MERGE_RESOLUTION|>--- conflicted
+++ resolved
@@ -18,19 +18,10 @@
    "execution_count": null,
    "outputs": [],
    "source": [
-<<<<<<< HEAD
-    "# Update megatron version to the newest.\n",
-    "!cd /workspace && python -m pip install -e git+https://github.com/NVIDIA/Megatron-LM#egg=megatron-core"
-   ],
-   "metadata": {
-    "collapsed": false
-   }
-=======
     "BRANCH='r1.21.0'\n",
     "import os\n",
     "import wget"
    ]
->>>>>>> c0022aec
   },
   {
    "cell_type": "code",
@@ -430,12 +421,8 @@
     "from nemo.collections.nlp.parts.nlp_overrides import NLPDDPStrategy\n",
     "import torch\n",
     "import pytorch_lightning as pl\n",
-<<<<<<< HEAD
-    "from nemo.collections.nlp.parts.megatron_trainer_builder import MegatronTrainerBuilder\n",
-=======
     "from nemo.collections.nlp.parts.nlp_overrides import NLPDDPStrategyNotebook\n",
     "from pytorch_lightning.plugins.environments import TorchElasticEnvironment\n",
->>>>>>> c0022aec
     "\n",
     "# let's modify some trainer configs\n",
     "# check if we have GPU available and uses it\n",
@@ -453,13 +440,9 @@
     "os.environ[\"RANK\"] = '0'\n",
     "os.environ[\"WORLD_SIZE\"] = '1'\n",
     "\n",
-<<<<<<< HEAD
-    "trainer = MegatronTrainerBuilder(config).create_trainer()\n",
-=======
     "strategy = NLPDDPStrategyNotebook(find_unused_parameters=False, no_ddp_communication_hook=True)\n",
     "plugins = [TorchElasticEnvironment()]\n",
     "trainer = pl.Trainer(plugins= plugins, strategy=strategy, **config.trainer)\n",
->>>>>>> c0022aec
     "\n",
     "print(\"Trainer config - \\n\")\n",
     "print(OmegaConf.to_yaml(config.trainer))"
@@ -546,13 +529,6 @@
    "metadata": {},
    "outputs": [],
    "source": [
-<<<<<<< HEAD
-    "from nemo.collections.nlp.parts.peft_config import LoraPEFTConfig\n",
-    "\n",
-    "model = MegatronGPTSFTModel.restore_from(config.model.restore_from_path, model_cfg, trainer=trainer)\n",
-    "model.add_adapter(LoraPEFTConfig(model_cfg))\n",
-    "# print(\"Parameter count manually:\\n\", model.summarize())"
-=======
     "from omegaconf.omegaconf import open_dict\n",
     "from nemo.collections.nlp.models.language_modeling.megatron_gpt_peft_models import MegatronGPTLoRAModel\n",
     "OmegaConf.set_struct(base_model_cfg, True)\n",
@@ -575,7 +551,6 @@
     "    base_model_cfg.save_nemo_on_validation_end = config.model.save_nemo_on_validation_end\n",
     "    base_model_cfg.peft = config.model.peft\n",
     "    base_model_cfg.target = f\"{MegatronGPTLoRAModel.__module__}.{MegatronGPTLoRAModel.__name__}\""
->>>>>>> c0022aec
    ]
   },
   {
@@ -728,15 +703,11 @@
    "metadata": {},
    "outputs": [],
    "source": [
-<<<<<<< HEAD
-    "trainer_eval = MegatronTrainerBuilder(config_eval).create_trainer()"
-=======
     "strategy_eval = NLPDDPStrategyNotebook(find_unused_parameters=False, no_ddp_communication_hook=True)\n",
     "plugins_eval = [TorchElasticEnvironment()]\n",
     "# notice the plugins, strategy and config.trainer args are the same as is training portion of this tutorial\n",
     "# we just create a new object with no overlap from the training section of this tutorial\n",
     "trainer_eval = pl.Trainer(plugins= plugins_eval, strategy=strategy_eval, **config_eval.trainer) "
->>>>>>> c0022aec
    ]
   },
   {
@@ -774,20 +745,6 @@
    "execution_count": null,
    "outputs": [],
    "source": [
-<<<<<<< HEAD
-    "from apex.transformer.pipeline_parallel.utils import _reconfigure_microbatch_calculator\n",
-    "_reconfigure_microbatch_calculator(\n",
-    "    rank=0,\n",
-    "    rampup_batch_size=None,\n",
-    "    global_batch_size=config_eval.model.global_batch_size,\n",
-    "    micro_batch_size=config_eval.model.micro_batch_size,\n",
-    "    data_parallel_size=1,\n",
-    ")"
-   ],
-   "metadata": {
-    "collapsed": false
-   }
-=======
     "with open_dict(peft_model_cfg):\n",
     "    # update the model config of the trained model with params we want to set at inference time.\n",
     "    peft_model_cfg.global_batch_size = config_eval.model.global_batch_size\n",
@@ -805,7 +762,6 @@
     "\n",
     "print(peft_model_cfg.data.test_ds)"
    ]
->>>>>>> c0022aec
   },
   {
    "attachments": {},
@@ -823,11 +779,6 @@
    "metadata": {},
    "outputs": [],
    "source": [
-<<<<<<< HEAD
-    "model_eval = MegatronGPTSFTModel.restore_from(config_eval.model.restore_from_path, eval_model_cfg, trainer=trainer_eval)\n",
-    "model_eval.load_adapters(config_eval.model.peft.restore_from_path, LoraPEFTConfig(eval_model_cfg))\n",
-    "model_eval.freeze()\n",
-=======
     "from apex.transformer.pipeline_parallel.utils import _reconfigure_microbatch_calculator\n",
     "# Reset the microbatch calculator with eval batch sizes, required while doing both training\n",
     "# and inference\n",
@@ -848,7 +799,6 @@
     "    override_config_path=peft_model_cfg,\n",
     "    save_restore_connector=save_restore_connector,\n",
     ")\n",
->>>>>>> c0022aec
     "\n",
     "print(\"Parameter count manually:\\n\", model_eval.summarize())"
    ]
