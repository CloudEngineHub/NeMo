--- conflicted
+++ resolved
@@ -55,14 +55,6 @@
   {
    "cell_type": "code",
    "execution_count": null,
-<<<<<<< HEAD
-   "metadata": {},
-   "outputs": [],
-   "source": [
-    "%%bash\n",
-    "mkdir /ws/pretrained_models/\n",
-    "cd /ws/pretrained_models && git clone https://huggingface.co/Efficient-Large-Model/Llama-3-VILA1.5-8B"
-=======
    "metadata": {
     "vscode": {
      "languageId": "shellscript"
@@ -73,7 +65,6 @@
     "%%bash\n",
     "mkdir /ws/pretrained_models && cd /ws/pretrained_models\n",
     "git clone https://huggingface.co/Efficient-Large-Model/Llama-3-VILA1.5-8B"
->>>>>>> 874a1eab
    ]
   },
   {
@@ -138,11 +129,7 @@
    "source": [
     "from nemo.collections.nlp.modules.common.tokenizer_utils import get_nmt_tokenizer\n",
     "tokenizer = get_nmt_tokenizer(library=\"huggingface\", model_name=tokenizer_path)\n",
-<<<<<<< HEAD
-    "print(tokenizer.vocab_size) # nemo tokenizer shows the exact vocab size"
-=======
     "print(len(tokenizer.vocab))"
->>>>>>> 874a1eab
    ]
   },
   {
@@ -171,38 +158,20 @@
    "outputs": [],
    "source": [
     "%%bash\n",
-<<<<<<< HEAD
-    "cd /ws/\n",
-    "git clone --depth 1 --branch v1.2.2 https://github.com/haotian-liu/LLaVA/"
-=======
     "git clone --depth 1 --branch v1.2.2 https://github.com/haotian-liu/LLaVA/ /ws/LLaVA\n",
     "cd /ws"
->>>>>>> 874a1eab
-   ]
-  },
-  {
-   "cell_type": "code",
-<<<<<<< HEAD
-   "execution_count": null,
-   "metadata": {},
-=======
-   "execution_count": 15,
-   "metadata": {
-    "vscode": {
-     "languageId": "shellscript"
-    }
-   },
->>>>>>> 874a1eab
+   ]
+  },
+  {
+   "cell_type": "code",
+   "execution_count": null,
+   "metadata": {},
    "outputs": [],
    "source": [
     "%%bash\n",
     "export PYTHONPATH=/ws/LLaVA:$PYTHONPATH\n",
     "# check the config file in /opt/NeMo/examples/multimodal/multimodal_llm/neva/conf/vita_config.yaml\n",
-<<<<<<< HEAD
     "! PYTHONPATH=/ws/LLaVA:/opt/megatron-lm python /opt/NeMo/examples/multimodal/multimodal_llm/neva/convert_llava_to_neva.py \\\n",
-=======
-    "python /opt/NeMo/examples/multimodal/multimodal_llm/neva/convert_llava_to_neva.py \\\n",
->>>>>>> 874a1eab
     "    --in-file /ws/pretrained_models/Llama-3-VILA1.5-8B/llm \\\n",
     "    --mm-vision-tower /ws/pretrained_models/Llama-3-VILA1.5-8B/vision_tower \\\n",
     "    --mm-projector-ckpt-dir /ws/pretrained_models/Llama-3-VILA1.5-8B/mm_projector \\\n",
@@ -335,7 +304,6 @@
     "}\n",
     "```\n",
     "\n",
-<<<<<<< HEAD
     "If you've already prepared this style dataset, you may refer to `convert_dvc_dataset_for_training.py`, `convert_dvc_dataset_for_evaluation.py` and `convert_video_qa_dataset.py` under `NeMo/scripts/multimodal_dataset_conversion` to convert the datasets so that they could be used in finetuning. If you want to augment your dataset by leveraging the NVIDIA LLM APIs or external LLMs, you may refer to `generate_qa_data.py` under the same directory."
    ]
   },
@@ -345,15 +313,11 @@
    "source": [
     "We take the `YouMakeUp` dataset as an example.\n",
     "1. First download dataset and prepare it to DVC dataset format. The below steps may take quite long time and when doing finetuning, it takes several hours and requires 8xA100 GPUs by default. It is suggested to do the below steps on a local server."
-=======
-    "If you've already prepared this style dataset, you may refer to `convert_dvc_dataset_for_training.py`, `convert_dvc_dataset_for_evaluation.py` and `convert_video_qa_dataset.py` under `/opt/NeMo/scripts/multimodal_dataset_conversion` to convert the datasets so that they could be used in finetuning. If you want to augment your dataset by leveraging the NVIDIA LLM APIs or external LLMs, you may refer to `generate_qa_data.py` under the same directory. For example, suppose your dataset is `train.json`:"
->>>>>>> 874a1eab
-   ]
-  },
-  {
-   "cell_type": "code",
-   "execution_count": null,
-<<<<<<< HEAD
+   ]
+  },
+  {
+   "cell_type": "code",
+   "execution_count": null,
    "metadata": {},
    "outputs": [],
    "source": [
@@ -397,13 +361,6 @@
    "cell_type": "code",
    "execution_count": null,
    "metadata": {},
-=======
-   "metadata": {
-    "vscode": {
-     "languageId": "shellscript"
-    }
-   },
->>>>>>> 874a1eab
    "outputs": [],
    "source": [
     "%%bash\n",
@@ -550,15 +507,7 @@
   {
    "cell_type": "code",
    "execution_count": null,
-<<<<<<< HEAD
-   "metadata": {},
-=======
-   "metadata": {
-    "vscode": {
-     "languageId": "shellscript"
-    }
-   },
->>>>>>> 874a1eab
+   "metadata": {},
    "outputs": [],
    "source": [
     "%%bash\n",
@@ -639,15 +588,7 @@
   {
    "cell_type": "code",
    "execution_count": null,
-<<<<<<< HEAD
-   "metadata": {},
-=======
-   "metadata": {
-    "vscode": {
-     "languageId": "shellscript"
-    }
-   },
->>>>>>> 874a1eab
+   "metadata": {},
    "outputs": [],
    "source": [
     "%%bash\n",
