# Copyright (c) 2021, NVIDIA CORPORATION & AFFILIATES.  All rights reserved.
#
# Licensed under the Apache License, Version 2.0 (the "License");
# you may not use this file except in compliance with the License.
# You may obtain a copy of the License at
#
#     http://www.apache.org/licenses/LICENSE-2.0
#
# Unless required by applicable law or agreed to in writing, software
# distributed under the License is distributed on an "AS IS" BASIS,
# WITHOUT WARRANTIES OR CONDITIONS OF ANY KIND, either express or implied.
# See the License for the specific language governing permissions and
# limitations under the License.


"""
This script contains an example on how to run inference with the DuplexTextNormalizationModel.
DuplexTextNormalizationModel is essentially a wrapper class around DuplexTaggerModel and DuplexDecoderModel.
Therefore, two trained NeMo models should be specified to run the joint evaluation
(one is a trained DuplexTaggerModel and the other is a trained DuplexDecoderModel).

This script can perform inference for 2 settings:
1. inference from a raw file (no labels required). Each line of the file represents a single example for inference.
    Specify in inference.from_file and inference.batch_size parameters.

    python duplex_text_normalization_infer.py \
        tagger_pretrained_model=PATH_TO_TRAINED_TAGGER \
        decoder_pretrained_model=PATH_TO_TRAINED_DECODER \
        mode={tn,itn,joint} \
        lang={en,ru,de} \
        inference.from_file=PATH_TO_RAW_TEXT_FILE

    The predictions will be saved at "_norm" and "_denorm" files.

2. Interactive inference (one query at a time), set inference.interactive to True to enter the interactive mode
    python duplex_text_normalization_infer.py \
        tagger_pretrained_model=PATH_TO_TRAINED_TAGGER \
        decoder_pretrained_model=PATH_TO_TRAINED_DECODER \
        mode={tn,itn,joint} \
        lang={en,ru,de} \
        inference.interactive=true

This script uses the `/examples/nlp/duplex_text_normalization/conf/duplex_tn_config.yaml`
config file by default. The other option is to set another config file via command
line arguments by `--config-name=CONFIG_FILE_PATH'.
"""


import os
from typing import List

from helpers import DECODER_MODEL, TAGGER_MODEL, instantiate_model_and_trainer
<<<<<<< HEAD
from nn_wfst.en.electronic.normalize import ElectronicNormalizer
from nn_wfst.en.whitelist.normalize import WhitelistNormalizer
=======
>>>>>>> 1fede572
from omegaconf import DictConfig, OmegaConf

from nemo.collections.nlp.data.text_normalization import constants
from nemo.collections.nlp.models import DuplexTextNormalizationModel
from nemo.core.config import hydra_runner
from nemo.utils import logging

try:
    from nemo_text_processing.text_normalization.data_loader_utils import post_process_punct
<<<<<<< HEAD
except (ImportError, ModuleNotFoundError):
    raise ModuleNotFoundError(
        "The package `nemo_text_processing` was not installed in this environment. Please refer to"
        " https://github.com/NVIDIA/NeMo-text-processing and install this package before using "
        "this script"
=======
    from nn_wfst.en.electronic.normalize import ElectronicNormalizer
    from nn_wfst.en.whitelist.normalize import WhitelistNormalizer

    NEMO_TEXT_PROCESSING_AVAILABLE = True
except (ImportError, ModuleNotFoundError):
    NEMO_TEXT_PROCESSING_AVAILABLE = False
    logging.warning(
        " `nemo_text_processing` is not installed in this environment. Please refer to"
        " https://github.com/NVIDIA/NeMo-text-processing and install this package before using "
        " this script: `pip install nemo_text_processing`"
>>>>>>> 1fede572
    )


@hydra_runner(config_path="conf", config_name="duplex_tn_config")
def main(cfg: DictConfig) -> None:
    logging.debug(f'Config Params: {OmegaConf.to_yaml(cfg)}')
    lang = cfg.lang

    if cfg.decoder_pretrained_model is None or cfg.tagger_pretrained_model is None:
        raise ValueError("Both pre-trained models (DuplexTaggerModel and DuplexDecoderModel) should be provided.")
    tagger_trainer, tagger_model = instantiate_model_and_trainer(cfg, TAGGER_MODEL, False)
    decoder_trainer, decoder_model = instantiate_model_and_trainer(cfg, DECODER_MODEL, False)
    decoder_model.max_sequence_len = 512
    tagger_model.max_sequence_len = 512
    tn_model = DuplexTextNormalizationModel(tagger_model, decoder_model, lang)

    if lang == constants.ENGLISH and NEMO_TEXT_PROCESSING_AVAILABLE:
        normalizer_electronic = ElectronicNormalizer(input_case="cased", lang=lang, deterministic=True)
        normalizer_whitelist = WhitelistNormalizer(input_case="cased", lang=lang, deterministic=True)

    if cfg.inference.get("from_file", False):
        text_file = cfg.inference.from_file
        logging.info(f'Running inference on {text_file}...')
        if not os.path.exists(text_file):
            raise ValueError(f'{text_file} not found.')

        with open(text_file, 'r') as f:
            lines = f.readlines()

        if lang == constants.ENGLISH:
            new_lines = normalizer_electronic.normalize_list(lines)
            lines = [
                post_process_punct(input=input_, normalized_text=norm_) for input_, norm_ in zip(lines, new_lines)
            ]
            new_lines = normalizer_whitelist.normalize_list(lines)
            lines = [
                post_process_punct(input=input_, normalized_text=norm_) for input_, norm_ in zip(lines, new_lines)
            ]

        def _get_predictions(lines: List[str], mode: str, batch_size: int, text_file: str):
            """ Runs inference on a batch data without labels and saved predictions to a file. """
            assert mode in ['tn', 'itn']
            file_name, extension = os.path.splitext(text_file)
            batch, all_preds = [], []
            for i, line in enumerate(lines):
                batch.append(line.strip())
                if len(batch) == batch_size or i == len(lines) - 1:
                    outputs = tn_model._infer(batch, [constants.DIRECTIONS_TO_MODE[mode]] * len(batch),)
                    all_preds.extend([x for x in outputs[-1]])
                    batch = []
            assert len(all_preds) == len(lines)
            out_file = f'{file_name}_{mode}{extension}'
            with open(f'{out_file}', 'w') as f_out:
                f_out.write("\n".join(all_preds))
            logging.info(f'Predictions for {mode} save to {out_file}.')

        batch_size = cfg.inference.get("batch_size", 8)
        if cfg.mode in ['tn', 'joint']:
            # TN mode
            _get_predictions(lines, 'tn', batch_size, text_file)
        if cfg.mode in ['itn', 'joint']:
            # ITN mode
            _get_predictions(lines, 'itn', batch_size, text_file)

    else:
        print('Entering interactive mode.')
        done = False
        while not done:
            print('Type "STOP" to exit.')
            test_input = input('Input a test input:')
            if test_input == "STOP":
                done = True
            if not done:
                if lang == constants.ENGLISH and NEMO_TEXT_PROCESSING_AVAILABLE:
                    new_input = normalizer_electronic.normalize(test_input, verbose=False)
                    test_input = post_process_punct(input=test_input, normalized_text=new_input)
                    new_input = normalizer_whitelist.normalize(test_input, verbose=False)
                    test_input = post_process_punct(input=test_input, normalized_text=new_input)
                directions = []
                inputs = []
                if cfg.mode in ['itn', 'joint']:
                    directions.append(constants.DIRECTIONS_TO_MODE[constants.ITN_MODE])
                    inputs.append(test_input)
                if cfg.mode in ['tn', 'joint']:
                    directions.append(constants.DIRECTIONS_TO_MODE[constants.TN_MODE])
                    inputs.append(test_input)
                outputs = tn_model._infer(inputs, directions)[-1]
                if cfg.mode in ['joint', 'itn']:
                    print(f'Prediction (ITN): {outputs[0]}')
                if cfg.mode in ['joint', 'tn']:
                    print(f'Prediction (TN): {outputs[-1]}')


if __name__ == '__main__':
    main()<|MERGE_RESOLUTION|>--- conflicted
+++ resolved
@@ -50,11 +50,6 @@
 from typing import List
 
 from helpers import DECODER_MODEL, TAGGER_MODEL, instantiate_model_and_trainer
-<<<<<<< HEAD
-from nn_wfst.en.electronic.normalize import ElectronicNormalizer
-from nn_wfst.en.whitelist.normalize import WhitelistNormalizer
-=======
->>>>>>> 1fede572
 from omegaconf import DictConfig, OmegaConf
 
 from nemo.collections.nlp.data.text_normalization import constants
@@ -64,13 +59,6 @@
 
 try:
     from nemo_text_processing.text_normalization.data_loader_utils import post_process_punct
-<<<<<<< HEAD
-except (ImportError, ModuleNotFoundError):
-    raise ModuleNotFoundError(
-        "The package `nemo_text_processing` was not installed in this environment. Please refer to"
-        " https://github.com/NVIDIA/NeMo-text-processing and install this package before using "
-        "this script"
-=======
     from nn_wfst.en.electronic.normalize import ElectronicNormalizer
     from nn_wfst.en.whitelist.normalize import WhitelistNormalizer
 
@@ -81,7 +69,6 @@
         " `nemo_text_processing` is not installed in this environment. Please refer to"
         " https://github.com/NVIDIA/NeMo-text-processing and install this package before using "
         " this script: `pip install nemo_text_processing`"
->>>>>>> 1fede572
     )
 
 
