# Copyright (c) 2022, NVIDIA CORPORATION.  All rights reserved.
#
# Licensed under the Apache License, Version 2.0 (the "License");
# you may not use this file except in compliance with the License.
# You may obtain a copy of the License at
#
#     http://www.apache.org/licenses/LICENSE-2.0
#
# Unless required by applicable law or agreed to in writing, software
# distributed under the License is distributed on an "AS IS" BASIS,
# WITHOUT WARRANTIES OR CONDITIONS OF ANY KIND, either express or implied.
# See the License for the specific language governing permissions and
# limitations under the License.

"""
# Based on examples/asr/transcribe_speech_parallel.py
# ASR alignment with multi-GPU/multi-node support for large datasets
# It supports both tarred and non-tarred datasets
# Arguments
#    model: path to a nemo/PTL checkpoint file or name of a pretrained model
#    predict_ds: config of the dataset/dataloader
#    aligner_args: aligner config
#    output_path: path to store the predictions
#    model_stride: model downsampling factor, 8 for Citrinet models and 4 for Conformer models
#
# Results of each GPU/worker is written into a file named 'predictions_{rank}.json, and aggregated results of all workers are written into 'predictions_all.json'

Example for non-tarred datasets:

python align_speech_parallel.py \
    model=stt_en_conformer_ctc_large \
    predict_ds.manifest_filepath=/dataset/manifest_file.json \
    predict_ds.batch_size=16 \
    output_path=/tmp/

Example for tarred datasets:

python align_speech_parallel.py \
    predict_ds.is_tarred=true \
    predict_ds.manifest_filepath=/tarred_dataset/tarred_audio_manifest.json \
    predict_ds.tarred_audio_filepaths=/tarred_dataset/audio__OP_0..127_CL_.tar \
    ...

By default the trainer uses all the GPUs available and default precision is FP32.
By setting the trainer config you may control these configs. For example to do the predictions with AMP on just two GPUs:

python align_speech_parallel.py \
    trainer.precision=16 \
    trainer.devices=2 \
    ...

You may control the dataloader's config by setting the predict_ds:

python align_speech_parallel.py \
    predict_ds.num_workers=8 \
    predict_ds.min_duration=2.0 \
    predict_ds.sample_rate=16000 \
    model=stt_en_conformer_ctc_small \
    ...

You may control the aligner's config by setting the aligner_args:
    aligner_args.alignment_type=argmax \
    aligner_args.word_output=False \
    aligner_args.cpu_decoding=True \
    aligner_args.decode_batch_size=8 \
    aligner_args.ctc_cfg.prob_suppress_index=-1 \
    aligner_args.ctc_cfg.prob_suppress_value=0.5 \
    aligner_args.rnnt_cfg.predictor_window_size=10 \
    aligner_args.decoder_module_cfg.intersect_pruned=true \
    aligner_args.decoder_module_cfg.intersect_conf.search_beam=40 \
    ...

"""


import os
from dataclasses import dataclass, field, is_dataclass
from typing import Optional

import pytorch_lightning as ptl
import torch
from omegaconf import MISSING, OmegaConf

from nemo.collections.asr.data.audio_to_ctm_dataset import ASRCTMPredictionWriter
from nemo.collections.asr.models import ASRModel
from nemo.collections.asr.models.configs.aligner_config import K2AlignerWrapperModelConfig
from nemo.collections.asr.models.configs.asr_models_config import ASRDatasetConfig
from nemo.collections.asr.models.k2_aligner_model import AlignerWrapperModel
from nemo.core.config import TrainerConfig, hydra_runner
from nemo.utils import logging
from nemo.utils.get_rank import is_global_rank_zero


@dataclass
class ParallelAlignmentConfig:
    model: Optional[str] = None  # name
    predict_ds: ASRDatasetConfig = field(
        default_factory=lambda: ASRDatasetConfig(return_sample_id=True, num_workers=4)
    )
    aligner_args: K2AlignerWrapperModelConfig = field(default_factory=lambda: K2AlignerWrapperModelConfig())
    output_path: str = MISSING
    model_stride: int = 8

<<<<<<< HEAD
    trainer: TrainerConfig = field(default_factory=lambda: TrainerConfig(gpus=-1, accelerator="ddp"))
=======
    trainer: TrainerConfig = field(default_factory=lambda: TrainerConfig(devices=-1, accelerator="ddp"))
>>>>>>> c0022aec

    # there arguments will be ignored
    return_predictions: bool = False
    use_cer: bool = False


def match_train_config(predict_ds, train_ds):
    # It copies the important configurations from the train dataset of the model
    # into the predict_ds to be used for prediction. It is needed to match the training configurations.
    if train_ds is None:
        return

    predict_ds.sample_rate = train_ds.get("sample_rate", 16000)
    cfg_name_list = [
        "int_values",
        "use_start_end_token",
        "blank_index",
        "unk_index",
        "normalize",
        "parser",
        "eos_id",
        "bos_id",
        "pad_id",
    ]

    if is_dataclass(predict_ds):
        predict_ds = OmegaConf.structured(predict_ds)
    for cfg_name in cfg_name_list:
        if hasattr(train_ds, cfg_name):
            setattr(predict_ds, cfg_name, getattr(train_ds, cfg_name))

    return predict_ds


@hydra_runner(config_name="AlignmentConfig", schema=ParallelAlignmentConfig)
def main(cfg: ParallelAlignmentConfig):
    if cfg.model.endswith(".nemo"):
        logging.info("Attempting to initialize from .nemo file")
        model = ASRModel.restore_from(restore_path=cfg.model, map_location="cpu")
    elif cfg.model.endswith(".ckpt"):
        logging.info("Attempting to initialize from .ckpt file")
        model = ASRModel.load_from_checkpoint(checkpoint_path=cfg.model, map_location="cpu")
    else:
        logging.info(
            "Attempting to initialize from a pretrained model as the model name does not have the extension of .nemo or .ckpt"
        )
        model = ASRModel.from_pretrained(model_name=cfg.model, map_location="cpu")

    trainer = ptl.Trainer(**cfg.trainer)

    cfg.predict_ds.return_sample_id = True
    cfg.return_predictions = False
    cfg.use_cer = False
    cfg.predict_ds = match_train_config(predict_ds=cfg.predict_ds, train_ds=model._cfg.train_ds)
    data_loader = model._setup_dataloader_from_config(cfg.predict_ds)

    os.makedirs(cfg.output_path, exist_ok=True)
    # trainer.global_rank is not valid before predict() is called. Need this hack to find the correct global_rank.
    global_rank = trainer.node_rank * trainer.num_devices + int(os.environ.get("LOCAL_RANK", 0))
    output_file = os.path.join(cfg.output_path, f"predictions_{global_rank}.json")
    output_ctm_dir = os.path.join(cfg.output_path, "ctm")
    predictor_writer = ASRCTMPredictionWriter(
        dataset=data_loader.dataset,
        output_file=output_file,
        output_ctm_dir=output_ctm_dir,
        time_per_frame=cfg.model_stride * model._cfg.preprocessor['window_stride'],
    )
    trainer.callbacks.extend([predictor_writer])

    aligner_wrapper = AlignerWrapperModel(model=model, cfg=cfg.aligner_args)
    trainer.predict(model=aligner_wrapper, dataloaders=data_loader, return_predictions=cfg.return_predictions)
    samples_num = predictor_writer.close_output_file()

    logging.info(
        f"Prediction on rank {global_rank} is done for {samples_num} samples and results are stored in {output_file}."
    )

    if torch.distributed.is_initialized():
        torch.distributed.barrier()

    samples_num = 0
    if is_global_rank_zero():
        output_file = os.path.join(cfg.output_path, f"predictions_all.json")
        logging.info(f"Prediction files are being aggregated in {output_file}.")
        with open(output_file, 'tw', encoding="utf-8") as outf:
            for rank in range(trainer.world_size):
                input_file = os.path.join(cfg.output_path, f"predictions_{rank}.json")
                with open(input_file, 'r', encoding="utf-8") as inpf:
                    lines = inpf.readlines()
                    samples_num += len(lines)
                    outf.writelines(lines)
        logging.info(
            f"Prediction is done for {samples_num} samples in total on all workers and results are aggregated in {output_file}."
        )


if __name__ == '__main__':
    main()<|MERGE_RESOLUTION|>--- conflicted
+++ resolved
@@ -101,11 +101,7 @@
     output_path: str = MISSING
     model_stride: int = 8
 
-<<<<<<< HEAD
-    trainer: TrainerConfig = field(default_factory=lambda: TrainerConfig(gpus=-1, accelerator="ddp"))
-=======
     trainer: TrainerConfig = field(default_factory=lambda: TrainerConfig(devices=-1, accelerator="ddp"))
->>>>>>> c0022aec
 
     # there arguments will be ignored
     return_predictions: bool = False
