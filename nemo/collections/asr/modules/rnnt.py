# Copyright (c) 2020, NVIDIA CORPORATION.  All rights reserved.
#
# Licensed under the Apache License, Version 2.0 (the "License");
# you may not use this file except in compliance with the License.
# You may obtain a copy of the License at
#
#     http://www.apache.org/licenses/LICENSE-2.0
#
# Unless required by applicable law or agreed to in writing, software
# distributed under the License is distributed on an "AS IS" BASIS,
# WITHOUT WARRANTIES OR CONDITIONS OF ANY KIND, either express or implied.
# See the License for the specific language governing permissions and
# limitations under the License.

# Copyright 2017 Johns Hopkins University (Shinji Watanabe)
#
# Licensed under the Apache License, Version 2.0 (the "License");
# you may not use this file except in compliance with the License.
# You may obtain a copy of the License at
#
#    http://www.apache.org/licenses/LICENSE-2.0
#
# Unless required by applicable law or agreed to in writing, software
# distributed under the License is distributed on an "AS IS" BASIS,
# WITHOUT WARRANTIES OR CONDITIONS OF ANY KIND, either express or implied.
# See the License for the specific language governing permissions and
# limitations under the License.

from typing import Any, Dict, List, Optional, Tuple, Union

import torch
from omegaconf import DictConfig, OmegaConf

from nemo.collections.asr.modules import rnnt_abstract
from nemo.collections.asr.parts.submodules import stateless_net
from nemo.collections.asr.parts.utils import adapter_utils, rnnt_utils
from nemo.collections.common.parts import rnn
from nemo.core.classes import adapter_mixins, typecheck
from nemo.core.classes.exportable import Exportable
from nemo.core.classes.mixins import AdapterModuleMixin
from nemo.core.neural_types import (
    AcousticEncodedRepresentation,
    ElementType,
    EmbeddedTextType,
    LabelsType,
    LengthsType,
    LogprobsType,
    LossType,
    NeuralType,
    SpectrogramType,
)
from nemo.utils import logging


class StatelessTransducerDecoder(rnnt_abstract.AbstractRNNTDecoder, Exportable):
    """A Stateless Neural Network Transducer Decoder / Prediction Network.
    An RNN-T Decoder/Prediction stateless network that simply takes concatenation of embeddings of the history tokens as the output.

    Args:
        prednet: A dict-like object which contains the following key-value pairs.
            pred_hidden: int specifying the hidden dimension of the prediction net.

            dropout: float, set to 0.0 by default. Optional dropout applied at the end of the final LSTM RNN layer.

        vocab_size: int, specifying the vocabulary size of the embedding layer of the Prediction network,
            excluding the RNNT blank token.

        context_size: int, specifying the size of the history context used for this decoder.

        normalization_mode: Can be either None, 'layer'. By default, is set to None.
            Defines the type of normalization applied to the RNN layer.

    """

    @property
    def input_types(self):
        """Returns definitions of module input ports."""
        return {
            "targets": NeuralType(('B', 'T'), LabelsType()),
            "target_length": NeuralType(tuple('B'), LengthsType()),
            "states": [NeuralType(('B', 'T'), LabelsType(), optional=True)],
        }

    @property
    def output_types(self):
        """Returns definitions of module output ports."""
        return {
            "outputs": NeuralType(('B', 'D', 'T'), EmbeddedTextType()),
            "prednet_lengths": NeuralType(tuple('B'), LengthsType()),
            "states": [NeuralType(('B', 'T'), LabelsType(), optional=True)],
        }

    def input_example(self, max_batch=1, max_dim=1):
        """
        Generates input examples for tracing etc.
        Returns:
            A tuple of input examples.
        """
        length = max_dim
        targets = torch.full(fill_value=self.blank_idx, size=(max_batch, length), dtype=torch.int32).to(
            next(self.parameters()).device
        )
        target_length = torch.randint(0, length, size=(max_batch,), dtype=torch.int32).to(
            next(self.parameters()).device
        )
        states = tuple(self.initialize_state(targets.float()))
        return (targets, target_length, states)

    def _prepare_for_export(self, **kwargs):
        self._rnnt_export = True
        super()._prepare_for_export(**kwargs)

    def __init__(
        self,
        prednet: Dict[str, Any],
        vocab_size: int,
        context_size: int = 1,
        normalization_mode: Optional[str] = None,
    ):
        # Required arguments
        self.pred_hidden = prednet['pred_hidden']
        self.blank_idx = vocab_size
        self.context_size = context_size

        # Initialize the model (blank token increases vocab size by 1)
        super().__init__(vocab_size=vocab_size, blank_idx=self.blank_idx, blank_as_pad=True)

        # Optional arguments
        dropout = prednet.get('dropout', 0.0)

        self.prediction = self._predict_modules(
            **{
                "context_size": context_size,
                "vocab_size": vocab_size,
                "emb_dim": self.pred_hidden,
                "blank_idx": self.blank_idx,
                "normalization_mode": normalization_mode,
                "dropout": dropout,
            }
        )
        self._rnnt_export = False

    @typecheck()
    def forward(self, targets, target_length, states=None):
        # y: (B, U)
        y = rnn.label_collate(targets)

        # state maintenance is unnecessary during training forward call
        # to get state, use .predict() method.
        if self._rnnt_export:
            add_sos = False
        else:
            add_sos = True

        g, state = self.predict(y, state=states, add_sos=add_sos)  # (B, U, D)
        g = g.transpose(1, 2)  # (B, D, U)

        return g, target_length, state

    def predict(
        self,
        y: Optional[torch.Tensor] = None,
        state: Optional[torch.Tensor] = None,
        add_sos: bool = True,
        batch_size: Optional[int] = None,
    ) -> Tuple[torch.Tensor, List[torch.Tensor]]:
        """
        Stateful prediction of scores and state for a tokenset.

        Here:
        B - batch size
        U - label length
        C - context size for stateless decoder
        D - total embedding size

        Args:
            y: Optional torch tensor of shape [B, U] of dtype long which will be passed to the Embedding.
                If None, creates a zero tensor of shape [B, 1, D] which mimics output of pad-token on Embedding.

            state: An optional one-element list of one tensor. The tensor is used to store previous context labels.
                The tensor uses type long and is of shape [B, C].

            add_sos: bool flag, whether a zero vector describing a "start of signal" token should be
                prepended to the above "y" tensor. When set, output size is (B, U + 1, D).

            batch_size: An optional int, specifying the batch size of the `y` tensor.
                Can be infered if `y` and `state` is None. But if both are None, then batch_size cannot be None.

        Returns:
            A tuple  (g, state) such that -

            If add_sos is False:

                g:
                    (B, U, D)

                state:
                    [(B, C)] storing the history context including the new words in y.

            If add_sos is True:

                g:
                    (B, U + 1, D)

                state:
                    [(B, C)] storing the history context including the new words in y.

        """
        # Get device and dtype of current module
        _p = next(self.parameters())
        device = _p.device
        dtype = _p.dtype

        # If y is not None, it is of shape [B, U] with dtype long.
        if y is not None:
            if y.device != device:
                y = y.to(device)

            y, state = self.prediction(y, state)

        else:
            # Y is not provided, assume zero tensor with shape [B, 1, D] is required
            # Emulates output of embedding of pad token.
            if batch_size is None:
                B = 1 if state is None else state[0].size(1)
            else:
                B = batch_size

            y = torch.zeros((B, 1, self.pred_hidden), device=device, dtype=dtype)

        # Prepend blank "start of sequence" symbol (zero tensor)
        if add_sos:
            B, U, D = y.shape
            start = torch.zeros((B, 1, D), device=y.device, dtype=y.dtype)
            y = torch.cat([start, y], dim=1).contiguous()  # (B, U + 1, D)
        else:
            start = None  # makes del call later easier

        del start
        return y, state

    def _predict_modules(self, **kwargs):
        """
        Prepare the trainable parameters of the Prediction Network.

        Args:
            vocab_size: Vocab size (excluding the blank token).
            pred_n_hidden: Hidden size of the RNNs.
            norm: Type of normalization to perform in RNN.
            dropout: Whether to apply dropout to RNN.
        """

        net = stateless_net.StatelessNet(**kwargs)
        return net

    def score_hypothesis(
        self, hypothesis: rnnt_utils.Hypothesis, cache: Dict[Tuple[int], Any]
    ) -> Tuple[torch.Tensor, List[torch.Tensor], torch.Tensor]:
        """
        Similar to the predict() method, instead this method scores a Hypothesis during beam search.
        Hypothesis is a dataclass representing one hypothesis in a Beam Search.

        Args:
            hypothesis: Refer to rnnt_utils.Hypothesis.
            cache: Dict which contains a cache to avoid duplicate computations.

        Returns:
            Returns a tuple (y, states, lm_token) such that:
            y is a torch.Tensor of shape [1, 1, H] representing the score of the last token in the Hypothesis.
            state is a list of RNN states, each of shape [L, 1, H].
            lm_token is the final integer token of the hypothesis.
        """
        if hypothesis.dec_state is not None:
            device = hypothesis.dec_state[0].device
        else:
            _p = next(self.parameters())
            device = _p.device

        # parse "blank" tokens in hypothesis
        if len(hypothesis.y_sequence) > 0 and hypothesis.y_sequence[-1] == self.blank_idx:
            blank_state = True
        else:
            blank_state = False

        # Convert last token of hypothesis to torch.Tensor
        target = torch.full([1, 1], fill_value=hypothesis.y_sequence[-1], device=device, dtype=torch.long)
        lm_token = target[:, -1]  # [1]

        # Convert current hypothesis into a tuple to preserve in cache
        sequence = tuple(hypothesis.y_sequence)

        if sequence in cache:
            y, new_state = cache[sequence]
        else:
            # Obtain score for target token and new states
            if blank_state:
                y, new_state = self.predict(None, state=None, add_sos=False, batch_size=1)  # [1, 1, H]

            else:
                y, new_state = self.predict(
                    target, state=hypothesis.dec_state, add_sos=False, batch_size=1
                )  # [1, 1, H]

            y = y[:, -1:, :]  # Extract just last state : [1, 1, H]
            cache[sequence] = (y, new_state)

        return y, new_state, lm_token

    def initialize_state(self, y: torch.Tensor) -> List[torch.Tensor]:
        batch = y.size(0)
        # state contains context_size - 1 elements for each utterance in batch,
        # consistent with the state returned from StatelessNet.forward
        state = [
            torch.full([batch, self.context_size - 1], fill_value=self.blank_idx, dtype=torch.long, device=y.device)
        ]
        return state

<<<<<<< HEAD
    def batch_stack_states(self, decoder_states: List[List[torch.Tensor]]):
=======
    def batch_initialize_states(self, decoder_states: List[List[torch.Tensor]]):
>>>>>>> ebab657f
        """
        Creates a stacked decoder states to be passed to prediction network.

        Args:
            decoder_states (list of list of torch.Tensor): list of decoder states
                [B, 1, C]
                    - B: Batch size.
                    - C: Dimensionality of the hidden state.

        Returns:
            batch_states (list of torch.Tensor): batch of decoder states [[B x C]]
        """
        new_state = torch.stack([s[0] for s in decoder_states])

        return [new_state]

    def batch_select_state(self, batch_states: List[torch.Tensor], idx: int) -> List[List[torch.Tensor]]:
        """Get decoder state from batch of states, for given id.

        Args:
            batch_states (list): batch of decoder states
                [(B, C)]

            idx (int): index to extract state from batch of states

        Returns:
            (tuple): decoder states for given id
                [(C)]
        """
        if batch_states is not None:
            states = batch_states[0][idx]
            states = (
                states.long()
            )  # beam search code assumes the batch_states tensor is always of float type, so need conversion
            return [states]
        else:
            return None

    def batch_concat_states(self, batch_states: List[List[torch.Tensor]]) -> List[torch.Tensor]:
        """Concatenate a batch of decoder state to a packed state.

        Args:
            batch_states (list): batch of decoder states
                B x ([(C)]

        Returns:
            (tuple): decoder states
                [(B x C)]
        """
        state_list = []
        batch_list = []
        for sample_id in range(len(batch_states)):
            tensor = torch.stack(batch_states[sample_id])  # [1, H]
            batch_list.append(tensor)

        state_tensor = torch.cat(batch_list, 0)  # [B, H]
        state_list.append(state_tensor)

        return state_list

    @classmethod
    def batch_replace_states_mask(
        cls,
        src_states: list[torch.Tensor],
        dst_states: list[torch.Tensor],
        mask: torch.Tensor,
    ):
        """Replace states in dst_states with states from src_states using the mask"""
        # same as `dst_states[0][mask] = src_states[0][mask]`, but non-blocking
        torch.where(mask.unsqueeze(-1), src_states[0], dst_states[0], out=dst_states[0])

    @classmethod
    def batch_replace_states_all(
        cls,
        src_states: list[torch.Tensor],
        dst_states: list[torch.Tensor],
    ):
        """Replace states in dst_states with states from src_states"""
        dst_states[0].copy_(src_states[0])

    def batch_split_states(self, batch_states: list[torch.Tensor]) -> list[list[torch.Tensor]]:
        """
        Split states into a list of states.
        Useful for splitting the final state for converting results of the decoding algorithm to Hypothesis class.
        """
        return [sub_state.split(1, dim=0) for sub_state in batch_states]

    def batch_copy_states(
        self,
        old_states: List[torch.Tensor],
        new_states: List[torch.Tensor],
        ids: List[int],
        value: Optional[float] = None,
    ) -> List[torch.Tensor]:
        """Copy states from new state to old state at certain indices.

        Args:
            old_states: packed decoder states
                single element list of (B x C)

            new_states: packed decoder states
                single element list of (B x C)

            ids (list): List of indices to copy states at.

            value (optional float): If a value should be copied instead of a state slice, a float should be provided

        Returns:
            batch of decoder states with partial copy at ids (or a specific value).
            (B x C)
        """

        if value is None:
            old_states[0][ids, :] = new_states[0][ids, :]

        return old_states

    def mask_select_states(
        self, states: Optional[List[torch.Tensor]], mask: torch.Tensor
    ) -> Optional[List[torch.Tensor]]:
        """
        Return states by mask selection
        Args:
            states: states for the batch
            mask: boolean mask for selecting states; batch dimension should be the same as for states

        Returns:
            states filtered by mask
        """
        if states is None:
            return None
        return [states[0][mask]]

    def batch_score_hypothesis(
        self,
        hypotheses: List[rnnt_utils.Hypothesis],
        cache: Dict[Tuple[int], Any],
    ) -> Tuple[List[torch.Tensor], List[List[torch.Tensor]]]:
        """
        Used for batched beam search algorithms. Similar to score_hypothesis method.

        Args:
            hypothesis: List of Hypotheses. Refer to rnnt_utils.Hypothesis.
            cache: Dict which contains a cache to avoid duplicate computations.

        Returns:
            Returns a tuple (batch_dec_out, batch_dec_states) such that:
                batch_dec_out: a list of torch.Tensor [1, H] representing the prediction network outputs for the last tokens in the Hypotheses.
                batch_dec_states: a list of list of RNN states, each of shape [L, B, H]. Represented as B x List[states].
        """
        final_batch = len(hypotheses)

        if final_batch == 0:
            raise ValueError("No hypotheses was provided for the batch!")

        _p = next(self.parameters())
        device = _p.device

        tokens = []
        to_process = []
        final = [None for _ in range(final_batch)]

        # For each hypothesis, cache the last token of the sequence and the current states
        for final_idx, hyp in enumerate(hypotheses):
            sequence = tuple(hyp.y_sequence)

            if sequence in cache:
                final[final_idx] = cache[sequence]
            else:
                tokens.append(hyp.y_sequence[-1])
                to_process.append((sequence, hyp.dec_state))

        if to_process:
            batch = len(to_process)

            # convert list of tokens to torch.Tensor, then reshape.
            tokens = torch.tensor(tokens, device=device, dtype=torch.long).view(batch, -1)
<<<<<<< HEAD
            dec_states = self.batch_stack_states([d_state for _, d_state in to_process])
=======
            dec_states = self.batch_initialize_states([d_state for _, d_state in to_process])
>>>>>>> ebab657f

            dec_outputs, dec_states = self.predict(
                tokens, state=dec_states, add_sos=False, batch_size=batch
            )  # [B, 1, H], B x List([L, 1, H])
<<<<<<< HEAD

        # Update final states and cache shared by entire batch.
        processed_idx = 0
        for final_idx in range(final_batch):
            if to_process and final[final_idx] is None:
                # Select sample's state from the batch state list
                new_state = self.batch_select_state(dec_states, processed_idx)

                # Cache [1, H] scores of the current y_j, and its corresponding state
                final[final_idx] = (dec_outputs[processed_idx], new_state)
                cache[to_process[processed_idx][0]] = (dec_outputs[processed_idx], new_state)

                processed_idx += 1
=======

            # Update final states and cache shared by entire batch.
            processed_idx = 0
            for final_idx in range(final_batch):
                if to_process and final[final_idx] is None:
                    # Select sample's state from the batch state list
                    new_state = self.batch_select_state(dec_states, processed_idx)

                    # Cache [1, H] scores of the current y_j, and its corresponding state
                    final[final_idx] = (dec_outputs[processed_idx], new_state)
                    cache[to_process[processed_idx][0]] = (dec_outputs[processed_idx], new_state)

                    processed_idx += 1
>>>>>>> ebab657f

        return [dec_out for dec_out, _ in final], [dec_states for _, dec_states in final]


class RNNTDecoder(rnnt_abstract.AbstractRNNTDecoder, Exportable, AdapterModuleMixin):
    """A Recurrent Neural Network Transducer Decoder / Prediction Network (RNN-T Prediction Network).
    An RNN-T Decoder/Prediction network, comprised of a stateful LSTM model.

    Args:
        prednet: A dict-like object which contains the following key-value pairs.

            pred_hidden:
                int specifying the hidden dimension of the prediction net.

            pred_rnn_layers:
                int specifying the number of rnn layers.

            Optionally, it may also contain the following:

                forget_gate_bias:
                    float, set by default to 1.0, which constructs a forget gate
                    initialized to 1.0.
                    Reference:
                    [An Empirical Exploration of Recurrent Network Architectures](http://proceedings.mlr.press/v37/jozefowicz15.pdf)

                t_max:
                    int value, set to None by default. If an int is specified, performs Chrono Initialization
                    of the LSTM network, based on the maximum number of timesteps `t_max` expected during the course
                    of training.
                    Reference:
                    [Can recurrent neural networks warp time?](https://openreview.net/forum?id=SJcKhk-Ab)

                weights_init_scale:
                    Float scale of the weights after initialization. Setting to lower than one
                    sometimes helps reduce variance between runs.

                hidden_hidden_bias_scale:
                    Float scale for the hidden-to-hidden bias scale. Set to 0.0 for
                    the default behaviour.

                dropout:
                    float, set to 0.0 by default. Optional dropout applied at the end of the final LSTM RNN layer.

        vocab_size: int, specifying the vocabulary size of the embedding layer of the Prediction network,
            excluding the RNNT blank token.

        normalization_mode: Can be either None, 'batch' or 'layer'. By default, is set to None.
            Defines the type of normalization applied to the RNN layer.

        random_state_sampling: bool, set to False by default. When set, provides normal-distribution
            sampled state tensors instead of zero tensors during training.
            Reference:
            [Recognizing long-form speech using streaming end-to-end models](https://arxiv.org/abs/1910.11455)

        blank_as_pad: bool, set to True by default. When set, will add a token to the Embedding layer of this
            prediction network, and will treat this token as a pad token. In essence, the RNNT pad token will
            be treated as a pad token, and the embedding layer will return a zero tensor for this token.

            It is set by default as it enables various batch optimizations required for batched beam search.
            Therefore, it is not recommended to disable this flag.
    """

    @property
    def input_types(self):
        """Returns definitions of module input ports."""
        return {
            "targets": NeuralType(('B', 'T'), LabelsType()),
            "target_length": NeuralType(tuple('B'), LengthsType()),
            "states": [NeuralType(('D', 'B', 'D'), ElementType(), optional=True)],  # must always be last
        }

    @property
    def output_types(self):
        """Returns definitions of module output ports."""
        return {
            "outputs": NeuralType(('B', 'D', 'T'), EmbeddedTextType()),
            "prednet_lengths": NeuralType(tuple('B'), LengthsType()),
            "states": [NeuralType((('D', 'B', 'D')), ElementType(), optional=True)],  # must always be last
        }

    def input_example(self, max_batch=1, max_dim=1):
        """
        Generates input examples for tracing etc.
        Returns:
            A tuple of input examples.
        """
        length = max_dim
        targets = torch.full(fill_value=self.blank_idx, size=(max_batch, length), dtype=torch.int32).to(
            next(self.parameters()).device
        )
        target_length = torch.randint(0, length, size=(max_batch,), dtype=torch.int32).to(
            next(self.parameters()).device
        )
        states = tuple(self.initialize_state(targets.float()))
        return (targets, target_length, states)

    def _prepare_for_export(self, **kwargs):
        self._rnnt_export = True
        super()._prepare_for_export(**kwargs)

    def __init__(
        self,
        prednet: Dict[str, Any],
        vocab_size: int,
        normalization_mode: Optional[str] = None,
        random_state_sampling: bool = False,
        blank_as_pad: bool = True,
    ):
        # Required arguments
        self.pred_hidden = prednet['pred_hidden']
        self.pred_rnn_layers = prednet["pred_rnn_layers"]
        self.blank_idx = vocab_size

        # Initialize the model (blank token increases vocab size by 1)
        super().__init__(vocab_size=vocab_size, blank_idx=self.blank_idx, blank_as_pad=blank_as_pad)

        # Optional arguments
        forget_gate_bias = prednet.get('forget_gate_bias', 1.0)
        t_max = prednet.get('t_max', None)
        weights_init_scale = prednet.get('weights_init_scale', 1.0)
        hidden_hidden_bias_scale = prednet.get('hidden_hidden_bias_scale', 0.0)
        dropout = prednet.get('dropout', 0.0)
        self.random_state_sampling = random_state_sampling

        self.prediction = self._predict_modules(
            vocab_size=vocab_size,  # add 1 for blank symbol
            pred_n_hidden=self.pred_hidden,
            pred_rnn_layers=self.pred_rnn_layers,
            forget_gate_bias=forget_gate_bias,
            t_max=t_max,
            norm=normalization_mode,
            weights_init_scale=weights_init_scale,
            hidden_hidden_bias_scale=hidden_hidden_bias_scale,
            dropout=dropout,
            rnn_hidden_size=prednet.get("rnn_hidden_size", -1),
        )
        self._rnnt_export = False

    @typecheck()
    def forward(self, targets, target_length, states=None):
        # y: (B, U)
        y = rnn.label_collate(targets)

        # state maintenance is unnecessary during training forward call
        # to get state, use .predict() method.
        if self._rnnt_export:
            add_sos = False
        else:
            add_sos = True

        g, states = self.predict(y, state=states, add_sos=add_sos)  # (B, U, D)
        g = g.transpose(1, 2)  # (B, D, U)

        return g, target_length, states

    def predict(
        self,
        y: Optional[torch.Tensor] = None,
        state: Optional[List[torch.Tensor]] = None,
        add_sos: bool = True,
        batch_size: Optional[int] = None,
    ) -> Tuple[torch.Tensor, List[torch.Tensor]]:
        """
        Stateful prediction of scores and state for a (possibly null) tokenset.
        This method takes various cases into consideration :
        - No token, no state - used for priming the RNN
        - No token, state provided - used for blank token scoring
        - Given token, states - used for scores + new states

        Here:
        B - batch size
        U - label length
        H - Hidden dimension size of RNN
        L - Number of RNN layers

        Args:
            y: Optional torch tensor of shape [B, U] of dtype long which will be passed to the Embedding.
                If None, creates a zero tensor of shape [B, 1, H] which mimics output of pad-token on EmbeddiNg.

            state: An optional list of states for the RNN. Eg: For LSTM, it is the state list length is 2.
                Each state must be a tensor of shape [L, B, H].
                If None, and during training mode and `random_state_sampling` is set, will sample a
                normal distribution tensor of the above shape. Otherwise, None will be passed to the RNN.

            add_sos: bool flag, whether a zero vector describing a "start of signal" token should be
                prepended to the above "y" tensor. When set, output size is (B, U + 1, H).

            batch_size: An optional int, specifying the batch size of the `y` tensor.
                Can be infered if `y` and `state` is None. But if both are None, then batch_size cannot be None.

        Returns:
            A tuple  (g, hid) such that -

            If add_sos is False:

                g:
                    (B, U, H)

                hid:
                    (h, c) where h is the final sequence hidden state and c is the final cell state:

                        h (tensor), shape (L, B, H)

                        c (tensor), shape (L, B, H)

            If add_sos is True:
                g:
                    (B, U + 1, H)

                hid:
                    (h, c) where h is the final sequence hidden state and c is the final cell state:

                        h (tensor), shape (L, B, H)

                        c (tensor), shape (L, B, H)

        """
        # Get device and dtype of current module
        _p = next(self.parameters())
        device = _p.device
        dtype = _p.dtype

        # If y is not None, it is of shape [B, U] with dtype long.
        if y is not None:
            if y.device != device:
                y = y.to(device)

            # (B, U) -> (B, U, H)
            y = self.prediction["embed"](y)
        else:
            # Y is not provided, assume zero tensor with shape [B, 1, H] is required
            # Emulates output of embedding of pad token.
            if batch_size is None:
                B = 1 if state is None else state[0].size(1)
            else:
                B = batch_size

            y = torch.zeros((B, 1, self.pred_hidden), device=device, dtype=dtype)

        # Prepend blank "start of sequence" symbol (zero tensor)
        if add_sos:
            B, U, H = y.shape
            start = torch.zeros((B, 1, H), device=y.device, dtype=y.dtype)
            y = torch.cat([start, y], dim=1).contiguous()  # (B, U + 1, H)
        else:
            start = None  # makes del call later easier

        # If in training mode, and random_state_sampling is set,
        # initialize state to random normal distribution tensor.
        if state is None:
            if self.random_state_sampling and self.training:
                state = self.initialize_state(y)

        # Forward step through RNN
        y = y.transpose(0, 1)  # (U + 1, B, H)
        g, hid = self.prediction["dec_rnn"](y, state)
        g = g.transpose(0, 1)  # (B, U + 1, H)

        del y, start, state

        # Adapter module forward step
        if self.is_adapter_available():
            g = self.forward_enabled_adapters(g)

        return g, hid

    def _predict_modules(
        self,
        vocab_size,
        pred_n_hidden,
        pred_rnn_layers,
        forget_gate_bias,
        t_max,
        norm,
        weights_init_scale,
        hidden_hidden_bias_scale,
        dropout,
        rnn_hidden_size,
    ):
        """
        Prepare the trainable parameters of the Prediction Network.

        Args:
            vocab_size: Vocab size (excluding the blank token).
            pred_n_hidden: Hidden size of the RNNs.
            pred_rnn_layers: Number of RNN layers.
            forget_gate_bias: Whether to perform unit forget gate bias.
            t_max: Whether to perform Chrono LSTM init.
            norm: Type of normalization to perform in RNN.
            weights_init_scale: Float scale of the weights after initialization. Setting to lower than one
                sometimes helps reduce variance between runs.
            hidden_hidden_bias_scale: Float scale for the hidden-to-hidden bias scale. Set to 0.0 for
                the default behaviour.
            dropout: Whether to apply dropout to RNN.
            rnn_hidden_size: the hidden size of the RNN, if not specified, pred_n_hidden would be used
        """
        if self.blank_as_pad:
            embed = torch.nn.Embedding(vocab_size + 1, pred_n_hidden, padding_idx=self.blank_idx)
        else:
            embed = torch.nn.Embedding(vocab_size, pred_n_hidden)

        layers = torch.nn.ModuleDict(
            {
                "embed": embed,
                "dec_rnn": rnn.rnn(
                    input_size=pred_n_hidden,
                    hidden_size=rnn_hidden_size if rnn_hidden_size > 0 else pred_n_hidden,
                    num_layers=pred_rnn_layers,
                    norm=norm,
                    forget_gate_bias=forget_gate_bias,
                    t_max=t_max,
                    dropout=dropout,
                    weights_init_scale=weights_init_scale,
                    hidden_hidden_bias_scale=hidden_hidden_bias_scale,
                    proj_size=pred_n_hidden if pred_n_hidden < rnn_hidden_size else 0,
                ),
            }
        )
        return layers

    def initialize_state(self, y: torch.Tensor) -> Tuple[torch.Tensor, torch.Tensor]:
        """
        Initialize the state of the LSTM layers, with same dtype and device as input `y`.
        LSTM accepts a tuple of 2 tensors as a state.

        Args:
            y: A torch.Tensor whose device the generated states will be placed on.

        Returns:
            Tuple of 2 tensors, each of shape [L, B, H], where

                L = Number of RNN layers

                B = Batch size

                H = Hidden size of RNN.
        """
        batch = y.size(0)
        if self.random_state_sampling and self.training:
            state = (
                torch.randn(self.pred_rnn_layers, batch, self.pred_hidden, dtype=y.dtype, device=y.device),
                torch.randn(self.pred_rnn_layers, batch, self.pred_hidden, dtype=y.dtype, device=y.device),
            )

        else:
            state = (
                torch.zeros(self.pred_rnn_layers, batch, self.pred_hidden, dtype=y.dtype, device=y.device),
                torch.zeros(self.pred_rnn_layers, batch, self.pred_hidden, dtype=y.dtype, device=y.device),
            )
        return state

    def score_hypothesis(
        self, hypothesis: rnnt_utils.Hypothesis, cache: Dict[Tuple[int], Any]
    ) -> Tuple[torch.Tensor, List[torch.Tensor], torch.Tensor]:
        """
        Similar to the predict() method, instead this method scores a Hypothesis during beam search.
        Hypothesis is a dataclass representing one hypothesis in a Beam Search.

        Args:
            hypothesis: Refer to rnnt_utils.Hypothesis.
            cache: Dict which contains a cache to avoid duplicate computations.

        Returns:
            Returns a tuple (y, states, lm_token) such that:
            y is a torch.Tensor of shape [1, 1, H] representing the score of the last token in the Hypothesis.
            state is a list of RNN states, each of shape [L, 1, H].
            lm_token is the final integer token of the hypothesis.
        """
        if hypothesis.dec_state is not None:
            device = hypothesis.dec_state[0].device
        else:
            _p = next(self.parameters())
            device = _p.device

        # parse "blank" tokens in hypothesis
        if len(hypothesis.y_sequence) > 0 and hypothesis.y_sequence[-1] == self.blank_idx:
            blank_state = True
        else:
            blank_state = False

        # Convert last token of hypothesis to torch.Tensor
        target = torch.full([1, 1], fill_value=hypothesis.y_sequence[-1], device=device, dtype=torch.long)
        lm_token = target[:, -1]  # [1]

        # Convert current hypothesis into a tuple to preserve in cache
        sequence = tuple(hypothesis.y_sequence)

        if sequence in cache:
            y, new_state = cache[sequence]
        else:
            # Obtain score for target token and new states
            if blank_state:
                y, new_state = self.predict(None, state=None, add_sos=False, batch_size=1)  # [1, 1, H]

            else:
                y, new_state = self.predict(
                    target, state=hypothesis.dec_state, add_sos=False, batch_size=1
                )  # [1, 1, H]

            y = y[:, -1:, :]  # Extract just last state : [1, 1, H]
            cache[sequence] = (y, new_state)

        return y, new_state, lm_token

    def batch_score_hypothesis(
        self,
        hypotheses: List[rnnt_utils.Hypothesis],
        cache: Dict[Tuple[int], Any],
    ) -> Tuple[List[torch.Tensor], List[List[torch.Tensor]]]:
        """
        Used for batched beam search algorithms. Similar to score_hypothesis method.

        Args:
            hypothesis: List of Hypotheses. Refer to rnnt_utils.Hypothesis.
            cache: Dict which contains a cache to avoid duplicate computations.

        Returns:
            Returns a tuple (batch_dec_out, batch_dec_states) such that:
                batch_dec_out: a list of torch.Tensor [1, H] representing the prediction network outputs for the last tokens in the Hypotheses.
                batch_dec_states: a list of list of RNN states, each of shape [L, B, H]. Represented as B x List[states].
        """
        final_batch = len(hypotheses)

        if final_batch == 0:
            raise ValueError("No hypotheses was provided for the batch!")

        _p = next(self.parameters())
        device = _p.device

        tokens = []
        to_process = []
        final = [None for _ in range(final_batch)]

        # For each hypothesis, cache the last token of the sequence and the current states
        for final_idx, hyp in enumerate(hypotheses):
            sequence = tuple(hyp.y_sequence)

            if sequence in cache:
                final[final_idx] = cache[sequence]
            else:
                tokens.append(hyp.y_sequence[-1])
                to_process.append((sequence, hyp.dec_state))

        if to_process:
            batch = len(to_process)

            # convert list of tokens to torch.Tensor, then reshape.
            tokens = torch.tensor(tokens, device=device, dtype=torch.long).view(batch, -1)
<<<<<<< HEAD
            dec_states = self.batch_stack_states([d_state for _, d_state in to_process])
=======
            dec_states = self.batch_initialize_states([d_state for _, d_state in to_process])
>>>>>>> ebab657f

            dec_out, dec_states = self.predict(
                tokens, state=dec_states, add_sos=False, batch_size=batch
            )  # [B, 1, H], B x List([L, 1, H])
<<<<<<< HEAD

        # Update final states and cache shared by entire batch.
        processed_idx = 0
        for final_idx in range(final_batch):
            if final[final_idx] is None:
                # Select sample's state from the batch state list
                new_state = self.batch_select_state(dec_states, processed_idx)

                # Cache [1, H] scores of the current y_j, and its corresponding state
                final[final_idx] = (dec_out[processed_idx], new_state)
                cache[to_process[processed_idx][0]] = (dec_out[processed_idx], new_state)

                processed_idx += 1

        return [dec_out for dec_out, _ in final], [dec_states for _, dec_states in final]

    def batch_stack_states(self, decoder_states: List[List[torch.Tensor]]) -> List[torch.Tensor]:
=======

            # Update final states and cache shared by entire batch.
            processed_idx = 0
            for final_idx in range(final_batch):
                if final[final_idx] is None:
                    # Select sample's state from the batch state list
                    new_state = self.batch_select_state(dec_states, processed_idx)

                    # Cache [1, H] scores of the current y_j, and its corresponding state
                    final[final_idx] = (dec_out[processed_idx], new_state)
                    cache[to_process[processed_idx][0]] = (dec_out[processed_idx], new_state)

                    processed_idx += 1

        return [dec_out for dec_out, _ in final], [dec_states for _, dec_states in final]

    def batch_initialize_states(self, decoder_states: List[List[torch.Tensor]]) -> List[torch.Tensor]:
>>>>>>> ebab657f
        """
        Creates a stacked decoder states to be passed to prediction network

        Args:
            decoder_states (list of list of list of torch.Tensor): list of decoder states
<<<<<<< HEAD
                [B, L, 1, H]
                    - B: Batch size.
                    - L: Number of layers in prediction RNN (e.g., for LSTM, this is 2: hidden and cell states).
=======
                [B, C, L, H]
                    - B: Batch size.
                    - C: e.g., for LSTM, this is 2: hidden and cell states
                    - L: Number of layers in prediction RNN.
>>>>>>> ebab657f
                    - H: Dimensionality of the hidden state.

        Returns:
            batch_states (list of torch.Tensor): batch of decoder states
<<<<<<< HEAD
                [L x torch.Tensor[1 x B x H]
        """
        # stack decoder states into tensor of shape [B x L x 1 x H]
        # permute to the target shape [L x 1 x B x H]
=======
                [C x torch.Tensor[L x B x H]
        """
        # stack decoder states into tensor of shape [B x layers x L x H]
        # permute to the target shape [layers x L x B x H]
>>>>>>> ebab657f
        stacked_states = torch.stack([torch.stack(decoder_state) for decoder_state in decoder_states])
        permuted_states = stacked_states.permute(1, 2, 0, 3)

        return list(permuted_states.contiguous())

    def batch_select_state(self, batch_states: List[torch.Tensor], idx: int) -> List[List[torch.Tensor]]:
        """Get decoder state from batch of states, for given id.

        Args:
            batch_states (list): batch of decoder states
                ([L x (B, H)], [L x (B, H)])

            idx (int): index to extract state from batch of states

        Returns:
            (tuple): decoder states for given id
                ([L x (1, H)], [L x (1, H)])
        """
        # print("###", len(batch_states), batch_states[0].shape, self.pred_rnn_layers)
        if batch_states is not None:
            return [state[:, idx] for state in batch_states]

        return None

    def batch_concat_states(self, batch_states: List[List[torch.Tensor]]) -> List[torch.Tensor]:
        """Concatenate a batch of decoder state to a packed state.

        Args:
            batch_states (list): batch of decoder states
                B x ([L x (H)], [L x (H)])

        Returns:
            (tuple): decoder states
                (L x B x H, L x B x H)
        """
        state_list = []

        for state_id in range(len(batch_states[0])):
            batch_list = []
            for sample_id in range(len(batch_states)):
                tensor = (
                    torch.stack(batch_states[sample_id][state_id])
                    if not isinstance(batch_states[sample_id][state_id], torch.Tensor)
                    else batch_states[sample_id][state_id]
                )  # [L, H]
                tensor = tensor.unsqueeze(0)  # [1, L, H]
                batch_list.append(tensor)

            state_tensor = torch.cat(batch_list, 0)  # [B, L, H]
            state_tensor = state_tensor.transpose(1, 0)  # [L, B, H]
            state_list.append(state_tensor)

        return state_list

    @classmethod
    def batch_replace_states_mask(
        cls,
        src_states: Tuple[torch.Tensor, torch.Tensor],
        dst_states: Tuple[torch.Tensor, torch.Tensor],
        mask: torch.Tensor,
    ):
        """Replace states in dst_states with states from src_states using the mask"""
        # same as `dst_states[i][mask] = src_states[i][mask]`, but non-blocking
        # we need to cast, since LSTM is calculated in fp16 even if autocast to bfloat16 is enabled
        dtype = dst_states[0].dtype
        torch.where(mask.unsqueeze(0).unsqueeze(-1), src_states[0].to(dtype), dst_states[0], out=dst_states[0])
        torch.where(mask.unsqueeze(0).unsqueeze(-1), src_states[1].to(dtype), dst_states[1], out=dst_states[1])

    @classmethod
    def batch_replace_states_all(
        cls,
        src_states: Tuple[torch.Tensor, torch.Tensor],
        dst_states: Tuple[torch.Tensor, torch.Tensor],
    ):
        """Replace states in dst_states with states from src_states"""
        dst_states[0].copy_(src_states[0])
        dst_states[1].copy_(src_states[1])

    def batch_split_states(
        self, batch_states: Tuple[torch.Tensor, torch.Tensor]
    ) -> list[Tuple[torch.Tensor, torch.Tensor]]:
        """
        Split states into a list of states.
        Useful for splitting the final state for converting results of the decoding algorithm to Hypothesis class.
        """
        return list(zip(batch_states[0].split(1, dim=1), batch_states[1].split(1, dim=1)))

    def batch_copy_states(
        self,
        old_states: List[torch.Tensor],
        new_states: List[torch.Tensor],
        ids: List[int],
        value: Optional[float] = None,
    ) -> List[torch.Tensor]:
        """Copy states from new state to old state at certain indices.

        Args:
            old_states(list): packed decoder states
                (L x B x H, L x B x H)

            new_states: packed decoder states
                (L x B x H, L x B x H)

            ids (list): List of indices to copy states at.

            value (optional float): If a value should be copied instead of a state slice, a float should be provided

        Returns:
            batch of decoder states with partial copy at ids (or a specific value).
                (L x B x H, L x B x H)
        """
        for state_id in range(len(old_states)):
            if value is None:
                old_states[state_id][:, ids, :] = new_states[state_id][:, ids, :]
            else:
                old_states[state_id][:, ids, :] *= 0.0
                old_states[state_id][:, ids, :] += value

        return old_states

    def mask_select_states(
        self, states: Tuple[torch.Tensor, torch.Tensor], mask: torch.Tensor
    ) -> Tuple[torch.Tensor, torch.Tensor]:
        """
        Return states by mask selection
        Args:
            states: states for the batch
            mask: boolean mask for selecting states; batch dimension should be the same as for states

        Returns:
            states filtered by mask
        """
        # LSTM in PyTorch returns a tuple of 2 tensors as a state
        return states[0][:, mask], states[1][:, mask]

    # Adapter method overrides
    def add_adapter(self, name: str, cfg: DictConfig):
        # Update the config with correct input dim
        cfg = self._update_adapter_cfg_input_dim(cfg)
        # Add the adapter
        super().add_adapter(name=name, cfg=cfg)

    def _update_adapter_cfg_input_dim(self, cfg: DictConfig):
        cfg = adapter_utils.update_adapter_cfg_input_dim(self, cfg, module_dim=self.pred_hidden)
        return cfg


class RNNTJoint(rnnt_abstract.AbstractRNNTJoint, Exportable, AdapterModuleMixin):
    """A Recurrent Neural Network Transducer Joint Network (RNN-T Joint Network).
    An RNN-T Joint network, comprised of a feedforward model.

    Args:
        jointnet: A dict-like object which contains the following key-value pairs.
            encoder_hidden: int specifying the hidden dimension of the encoder net.
            pred_hidden: int specifying the hidden dimension of the prediction net.
            joint_hidden: int specifying the hidden dimension of the joint net
            activation: Activation function used in the joint step. Can be one of
            ['relu', 'tanh', 'sigmoid'].

            Optionally, it may also contain the following:
            dropout: float, set to 0.0 by default. Optional dropout applied at the end of the joint net.

        num_classes: int, specifying the vocabulary size that the joint network must predict,
            excluding the RNNT blank token.

        vocabulary: Optional list of strings/tokens that comprise the vocabulary of the joint network.
            Unused and kept only for easy access for character based encoding RNNT models.

        log_softmax: Optional bool, set to None by default. If set as None, will compute the log_softmax()
            based on the value provided.

        preserve_memory: Optional bool, set to False by default. If the model crashes due to the memory
            intensive joint step, one might try this flag to empty the tensor cache in pytorch.

            Warning: This will make the forward-backward pass much slower than normal.
            It also might not fix the OOM if the GPU simply does not have enough memory to compute the joint.

        fuse_loss_wer: Optional bool, set to False by default.

            Fuses the joint forward, loss forward and
            wer forward steps. In doing so, it trades of speed for memory conservation by creating sub-batches
            of the provided batch of inputs, and performs Joint forward, loss forward and wer forward (optional),
            all on sub-batches, then collates results to be exactly equal to results from the entire batch.

            When this flag is set, prior to calling forward, the fields `loss` and `wer` (either one) *must*
            be set using the `RNNTJoint.set_loss()` or `RNNTJoint.set_wer()` methods.

            Further, when this flag is set, the following argument `fused_batch_size` *must* be provided
            as a non negative integer. This value refers to the size of the sub-batch.

            When the flag is set, the input and output signature of `forward()` of this method changes.
            Input - in addition to `encoder_outputs` (mandatory argument), the following arguments can be provided.

                - decoder_outputs (optional). Required if loss computation is required.

                - encoder_lengths (required)

                - transcripts (optional). Required for wer calculation.

                - transcript_lengths (optional). Required for wer calculation.

                - compute_wer (bool, default false). Whether to compute WER or not for the fused batch.

            Output - instead of the usual `joint` log prob tensor, the following results can be returned.

                - loss (optional). Returned if decoder_outputs, transcripts and transript_lengths are not None.

                - wer_numerator + wer_denominator (optional). Returned if transcripts, transcripts_lengths are provided
                    and compute_wer is set.

        fused_batch_size: Optional int, required if `fuse_loss_wer` flag is set. Determines the size of the
            sub-batches. Should be any value below the actual batch size per GPU.
        masking_prob: Optional float, indicating the probability of masking out decoder output in HAINAN
            (Hybrid Autoregressive Inference Transducer) model, described in https://arxiv.org/pdf/2410.02597
            Default to -1.0, which runs standard Joint network computation; if > 0, then masking out decoder output
            with the specified probability.
    """

    @property
    def input_types(self):
        """Returns definitions of module input ports."""
        return {
            "encoder_outputs": NeuralType(('B', 'D', 'T'), AcousticEncodedRepresentation()),
            "decoder_outputs": NeuralType(('B', 'D', 'T'), EmbeddedTextType()),
            "encoder_lengths": NeuralType(tuple('B'), LengthsType(), optional=True),
            "transcripts": NeuralType(('B', 'T'), LabelsType(), optional=True),
            "transcript_lengths": NeuralType(tuple('B'), LengthsType(), optional=True),
            "compute_wer": NeuralType(optional=True),
        }

    @property
    def output_types(self):
        """Returns definitions of module output ports."""
        if not self._fuse_loss_wer:
            return {
                "outputs": NeuralType(('B', 'T', 'T', 'D'), LogprobsType()),
            }

        else:
            return {
                "loss": NeuralType(elements_type=LossType(), optional=True),
                "wer": NeuralType(elements_type=ElementType(), optional=True),
                "wer_numer": NeuralType(elements_type=ElementType(), optional=True),
                "wer_denom": NeuralType(elements_type=ElementType(), optional=True),
            }

    def _prepare_for_export(self, **kwargs):
        self._fuse_loss_wer = False
        self.log_softmax = False
        super()._prepare_for_export(**kwargs)

    def input_example(self, max_batch=1, max_dim=8192):
        """
        Generates input examples for tracing etc.
        Returns:
            A tuple of input examples.
        """
        B, T, U = max_batch, max_dim, max_batch
        encoder_outputs = torch.randn(B, self.encoder_hidden, T).to(next(self.parameters()).device)
        decoder_outputs = torch.randn(B, self.pred_hidden, U).to(next(self.parameters()).device)
        return (encoder_outputs, decoder_outputs)

    @property
    def disabled_deployment_input_names(self):
        """Implement this method to return a set of input names disabled for export"""
        return set(["encoder_lengths", "transcripts", "transcript_lengths", "compute_wer"])

    def __init__(
        self,
        jointnet: Dict[str, Any],
        num_classes: int,
        num_extra_outputs: int = 0,
        vocabulary: Optional[List] = None,
        log_softmax: Optional[bool] = None,
        preserve_memory: bool = False,
        fuse_loss_wer: bool = False,
        fused_batch_size: Optional[int] = None,
        experimental_fuse_loss_wer: Any = None,
        masking_prob: float = -1.0,
    ):
        super().__init__()

        self.vocabulary = vocabulary

        self._vocab_size = num_classes
        self._num_extra_outputs = num_extra_outputs
        self._num_classes = num_classes + 1 + num_extra_outputs  # 1 is for blank

        self.masking_prob = masking_prob
        if self.masking_prob > 0.0:
            assert self.masking_prob < 1.0, "masking_prob must be between 0 and 1"

        if experimental_fuse_loss_wer is not None:
            # Override fuse_loss_wer from deprecated argument
            fuse_loss_wer = experimental_fuse_loss_wer

        self._fuse_loss_wer = fuse_loss_wer
        self._fused_batch_size = fused_batch_size

        if fuse_loss_wer and (fused_batch_size is None):
            raise ValueError("If `fuse_loss_wer` is set, then `fused_batch_size` cannot be None!")

        self._loss = None
        self._wer = None

        # Log softmax should be applied explicitly only for CPU
        self.log_softmax = log_softmax
        self.preserve_memory = preserve_memory

        if preserve_memory:
            logging.warning(
                "`preserve_memory` was set for the Joint Model. Please be aware this will severely impact "
                "the forward-backward step time. It also might not solve OOM issues if the GPU simply "
                "does not have enough memory to compute the joint."
            )

        # Required arguments
        self.encoder_hidden = jointnet['encoder_hidden']
        self.pred_hidden = jointnet['pred_hidden']
        self.joint_hidden = jointnet['joint_hidden']
        self.activation = jointnet['activation']

        # Optional arguments
        dropout = jointnet.get('dropout', 0.0)

        self.pred, self.enc, self.joint_net = self._joint_net_modules(
            num_classes=self._num_classes,  # add 1 for blank symbol
            pred_n_hidden=self.pred_hidden,
            enc_n_hidden=self.encoder_hidden,
            joint_n_hidden=self.joint_hidden,
            activation=self.activation,
            dropout=dropout,
        )

        # Flag needed for RNNT export support
        self._rnnt_export = False

        # to change, requires running ``model.temperature = T`` explicitly
        self.temperature = 1.0

    @typecheck()
    def forward(
        self,
        encoder_outputs: torch.Tensor,
        decoder_outputs: Optional[torch.Tensor],
        encoder_lengths: Optional[torch.Tensor] = None,
        transcripts: Optional[torch.Tensor] = None,
        transcript_lengths: Optional[torch.Tensor] = None,
        compute_wer: bool = False,
    ) -> Union[torch.Tensor, List[Optional[torch.Tensor]]]:
        # encoder = (B, D, T)
        # decoder = (B, D, U) if passed, else None
        encoder_outputs = encoder_outputs.transpose(1, 2)  # (B, T, D)

        if decoder_outputs is not None:
            decoder_outputs = decoder_outputs.transpose(1, 2)  # (B, U, D)

        if not self._fuse_loss_wer:
            if decoder_outputs is None:
                raise ValueError(
                    "decoder_outputs passed is None, and `fuse_loss_wer` is not set. "
                    "decoder_outputs can only be None for fused step!"
                )

            out = self.joint(encoder_outputs, decoder_outputs)  # [B, T, U, V + 1]
            return out

        else:
            # At least the loss module must be supplied during fused joint
            if self._loss is None or self._wer is None:
                raise ValueError("`fuse_loss_wer` flag is set, but `loss` and `wer` modules were not provided! ")

            # If fused joint step is required, fused batch size is required as well
            if self._fused_batch_size is None:
                raise ValueError("If `fuse_loss_wer` is set, then `fused_batch_size` cannot be None!")

            # When using fused joint step, both encoder and transcript lengths must be provided
            if (encoder_lengths is None) or (transcript_lengths is None):
                raise ValueError(
                    "`fuse_loss_wer` is set, therefore encoder and target lengths " "must be provided as well!"
                )

            losses = []
            wers, wer_nums, wer_denoms = [], [], []
            target_lengths = []
            batch_size = int(encoder_outputs.size(0))  # actual batch size

            # Iterate over batch using fused_batch_size steps
            for batch_idx in range(0, batch_size, self._fused_batch_size):
                begin = batch_idx
                end = min(begin + self._fused_batch_size, batch_size)

                # Extract the sub batch inputs
                # sub_enc = encoder_outputs[begin:end, ...]
                # sub_transcripts = transcripts[begin:end, ...]
                sub_enc = encoder_outputs.narrow(dim=0, start=begin, length=int(end - begin))
                sub_transcripts = transcripts.narrow(dim=0, start=begin, length=int(end - begin))

                sub_enc_lens = encoder_lengths[begin:end]
                sub_transcript_lens = transcript_lengths[begin:end]

                # Sub transcripts does not need the full padding of the entire batch
                # Therefore reduce the decoder time steps to match
                max_sub_enc_length = sub_enc_lens.max()
                max_sub_transcript_length = sub_transcript_lens.max()

                if decoder_outputs is not None:
                    # Reduce encoder length to preserve computation
                    # Encoder: [sub-batch, T, D] -> [sub-batch, T', D]; T' < T
                    if sub_enc.shape[1] != max_sub_enc_length:
                        sub_enc = sub_enc.narrow(dim=1, start=0, length=int(max_sub_enc_length))

                    # sub_dec = decoder_outputs[begin:end, ...]  # [sub-batch, U, D]
                    sub_dec = decoder_outputs.narrow(dim=0, start=begin, length=int(end - begin))  # [sub-batch, U, D]

                    # Reduce decoder length to preserve computation
                    # Decoder: [sub-batch, U, D] -> [sub-batch, U', D]; U' < U
                    if sub_dec.shape[1] != max_sub_transcript_length + 1:
                        sub_dec = sub_dec.narrow(dim=1, start=0, length=int(max_sub_transcript_length + 1))

                    # Perform joint => [sub-batch, T', U', V + 1]
                    sub_joint = self.joint(sub_enc, sub_dec)

                    del sub_dec

                    # Reduce transcript length to correct alignment
                    # Transcript: [sub-batch, L] -> [sub-batch, L']; L' <= L
                    if sub_transcripts.shape[1] != max_sub_transcript_length:
                        sub_transcripts = sub_transcripts.narrow(dim=1, start=0, length=int(max_sub_transcript_length))

                    # Compute sub batch loss
                    # preserve loss reduction type
                    loss_reduction = self.loss.reduction

                    # override loss reduction to sum
                    self.loss.reduction = None

                    # compute and preserve loss
                    loss_batch = self.loss(
                        log_probs=sub_joint,
                        targets=sub_transcripts,
                        input_lengths=sub_enc_lens,
                        target_lengths=sub_transcript_lens,
                    )
                    losses.append(loss_batch)
                    target_lengths.append(sub_transcript_lens)

                    # reset loss reduction type
                    self.loss.reduction = loss_reduction

                else:
                    losses = None

                # Update WER for sub batch
                if compute_wer:
                    sub_enc = sub_enc.transpose(1, 2)  # [B, T, D] -> [B, D, T]
                    sub_enc = sub_enc.detach()
                    sub_transcripts = sub_transcripts.detach()

                    # Update WER on each process without syncing
                    self.wer.update(
                        predictions=sub_enc,
                        predictions_lengths=sub_enc_lens,
                        targets=sub_transcripts,
                        targets_lengths=sub_transcript_lens,
                    )
                    # Sync and all_reduce on all processes, compute global WER
                    wer, wer_num, wer_denom = self.wer.compute()
                    self.wer.reset()

                    wers.append(wer)
                    wer_nums.append(wer_num)
                    wer_denoms.append(wer_denom)

                del sub_enc, sub_transcripts, sub_enc_lens, sub_transcript_lens

            # Reduce over sub batches
            if losses is not None:
                losses = self.loss.reduce(losses, target_lengths)

            # Collect sub batch wer results
            if compute_wer:
                wer = sum(wers) / len(wers)
                wer_num = sum(wer_nums)
                wer_denom = sum(wer_denoms)
            else:
                wer = None
                wer_num = None
                wer_denom = None

            return losses, wer, wer_num, wer_denom

    def project_encoder(self, encoder_output: torch.Tensor) -> torch.Tensor:
        """
        Project the encoder output to the joint hidden dimension.

        Args:
            encoder_output: A torch.Tensor of shape [B, T, D]

        Returns:
            A torch.Tensor of shape [B, T, H]
        """
        return self.enc(encoder_output)

    def project_prednet(self, prednet_output: torch.Tensor) -> torch.Tensor:
        """
        Project the Prediction Network (Decoder) output to the joint hidden dimension.

        Args:
            prednet_output: A torch.Tensor of shape [B, U, D]

        Returns:
            A torch.Tensor of shape [B, U, H]
        """
        return self.pred(prednet_output)

    def joint_after_projection(self, f: torch.Tensor, g: torch.Tensor) -> torch.Tensor:
        """
        Compute the joint step of the network after projection.

        Here,
        B = Batch size
        T = Acoustic model timesteps
        U = Target sequence length
        H1, H2 = Hidden dimensions of the Encoder / Decoder respectively
        H = Hidden dimension of the Joint hidden step.
        V = Vocabulary size of the Decoder (excluding the RNNT blank token).

        NOTE:
            The implementation of this model is slightly modified from the original paper.
            The original paper proposes the following steps :
            (enc, dec) -> Expand + Concat + Sum [B, T, U, H1+H2] -> Forward through joint hidden [B, T, U, H] -- \*1
            \*1 -> Forward through joint final [B, T, U, V + 1].

            We instead split the joint hidden into joint_hidden_enc and joint_hidden_dec and act as follows:
            enc -> Forward through joint_hidden_enc -> Expand [B, T, 1, H] -- \*1
            dec -> Forward through joint_hidden_dec -> Expand [B, 1, U, H] -- \*2
            (\*1, \*2) -> Sum [B, T, U, H] -> Forward through joint final [B, T, U, V + 1].

        Args:
            f: Output of the Encoder model. A torch.Tensor of shape [B, T, H1]
            g: Output of the Decoder model. A torch.Tensor of shape [B, U, H2]

        Returns:
            Logits / log softmaxed tensor of shape (B, T, U, V + 1).
        """
        f = f.unsqueeze(dim=2)  # (B, T, 1, H)
        g = g.unsqueeze(dim=1)  # (B, 1, U, H)

        if self.training and self.masking_prob > 0:
            [B, _, U, _] = g.shape
            rand = torch.rand([B, 1, U, 1]).to(g.device)
            rand = torch.gt(rand, self.masking_prob)
            g = g * rand

        inp = f + g  # [B, T, U, H]

        del f, g

        # Forward adapter modules on joint hidden
        if self.is_adapter_available():
            inp = self.forward_enabled_adapters(inp)

        res = self.joint_net(inp)  # [B, T, U, V + 1]

        del inp

        if self.preserve_memory:
            torch.cuda.empty_cache()

        # If log_softmax is automatic
        if self.log_softmax is None:
            if not res.is_cuda:  # Use log softmax only if on CPU
                if self.temperature != 1.0:
                    res = (res / self.temperature).log_softmax(dim=-1)
                else:
                    res = res.log_softmax(dim=-1)
        else:
            if self.log_softmax:
                if self.temperature != 1.0:
                    res = (res / self.temperature).log_softmax(dim=-1)
                else:
                    res = res.log_softmax(dim=-1)

        return res

    def _joint_net_modules(self, num_classes, pred_n_hidden, enc_n_hidden, joint_n_hidden, activation, dropout):
        """
        Prepare the trainable modules of the Joint Network

        Args:
            num_classes: Number of output classes (vocab size) excluding the RNNT blank token.
            pred_n_hidden: Hidden size of the prediction network.
            enc_n_hidden: Hidden size of the encoder network.
            joint_n_hidden: Hidden size of the joint network.
            activation: Activation of the joint. Can be one of [relu, tanh, sigmoid]
            dropout: Dropout value to apply to joint.
        """
        pred = torch.nn.Linear(pred_n_hidden, joint_n_hidden)
        enc = torch.nn.Linear(enc_n_hidden, joint_n_hidden)

        if activation not in ['relu', 'sigmoid', 'tanh']:
            raise ValueError("Unsupported activation for joint step - please pass one of " "[relu, sigmoid, tanh]")

        activation = activation.lower()

        if activation == 'relu':
            activation = torch.nn.ReLU(inplace=True)
        elif activation == 'sigmoid':
            activation = torch.nn.Sigmoid()
        elif activation == 'tanh':
            activation = torch.nn.Tanh()

        layers = (
            [activation]
            + ([torch.nn.Dropout(p=dropout)] if dropout else [])
            + [torch.nn.Linear(joint_n_hidden, num_classes)]
        )
        return pred, enc, torch.nn.Sequential(*layers)

    # Adapter method overrides
    def add_adapter(self, name: str, cfg: DictConfig):
        # Update the config with correct input dim
        cfg = self._update_adapter_cfg_input_dim(cfg)
        # Add the adapter
        super().add_adapter(name=name, cfg=cfg)

    def _update_adapter_cfg_input_dim(self, cfg: DictConfig):
        cfg = adapter_utils.update_adapter_cfg_input_dim(self, cfg, module_dim=self.joint_hidden)
        return cfg

    @property
    def num_classes_with_blank(self):
        return self._num_classes

    @property
    def num_extra_outputs(self):
        return self._num_extra_outputs

    @property
    def loss(self):
        return self._loss

    def set_loss(self, loss):
        if not self._fuse_loss_wer:
            raise ValueError("Attempting to set loss module even though `fuse_loss_wer` is not set!")

        self._loss = loss

    @property
    def wer(self):
        return self._wer

    def set_wer(self, wer):
        if not self._fuse_loss_wer:
            raise ValueError("Attempting to set WER module even though `fuse_loss_wer` is not set!")

        self._wer = wer

    @property
    def fuse_loss_wer(self):
        return self._fuse_loss_wer

    def set_fuse_loss_wer(self, fuse_loss_wer, loss=None, metric=None):
        self._fuse_loss_wer = fuse_loss_wer

        self._loss = loss
        self._wer = metric

    @property
    def fused_batch_size(self):
        return self._fused_batch_size

    def set_fused_batch_size(self, fused_batch_size):
        self._fused_batch_size = fused_batch_size


class RNNTDecoderJoint(torch.nn.Module, Exportable):
    """
    Utility class to export Decoder+Joint as a single module
    """

    def __init__(self, decoder, joint):
        super().__init__()
        self.decoder = decoder
        self.joint = joint

    @property
    def input_types(self):
        state_type = NeuralType(('D', 'B', 'D'), ElementType())
        mytypes = {
            'encoder_outputs': NeuralType(('B', 'D', 'T'), AcousticEncodedRepresentation()),
            "targets": NeuralType(('B', 'T'), LabelsType()),
            "target_length": NeuralType(tuple('B'), LengthsType()),
            'input_states_1': state_type,
            'input_states_2': state_type,
        }

        return mytypes

    def input_example(self, max_batch=1, max_dim=1):
        decoder_example = self.decoder.input_example(max_batch=max_batch, max_dim=max_dim)
        state1, state2 = decoder_example[-1]
        return tuple([self.joint.input_example()[0]]) + decoder_example[:2] + (state1, state2)

    @property
    def output_types(self):
        return {
            "outputs": NeuralType(('B', 'T', 'T', 'D'), LogprobsType()),
            "prednet_lengths": NeuralType(tuple('B'), LengthsType()),
            "output_states_1": NeuralType((('D', 'B', 'D')), ElementType()),
            "output_states_2": NeuralType((('D', 'B', 'D')), ElementType()),
        }

    def forward(self, encoder_outputs, targets, target_length, input_states_1, input_states_2):
        decoder_outputs = self.decoder(targets, target_length, (input_states_1, input_states_2))
        decoder_output = decoder_outputs[0]
        decoder_length = decoder_outputs[1]
        input_states_1, input_states_2 = decoder_outputs[2][0], decoder_outputs[2][1]
        joint_output = self.joint(encoder_outputs, decoder_output)
        return (joint_output, decoder_length, input_states_1, input_states_2)


class RNNTDecoderJointSSL(torch.nn.Module):
    def __init__(self, decoder, joint):
        super().__init__()
        self.decoder = decoder
        self.joint = joint

    @property
    def needs_labels(self):
        return True

    @property
    def input_types(self):
        return {
            "encoder_output": NeuralType(('B', 'D', 'T'), AcousticEncodedRepresentation()),
            "targets": NeuralType(('B', 'T'), LabelsType()),
            "target_lengths": NeuralType(tuple('B'), LengthsType()),
        }

    @property
    def output_types(self):
        return {"log_probs": NeuralType(('B', 'T', 'D'), SpectrogramType())}

    def forward(self, encoder_output, targets, target_lengths):

        decoder, target_length, states = self.decoder(targets=targets, target_length=target_lengths)
        log_probs = self.joint(encoder_outputs=encoder_output, decoder_outputs=decoder)

        return log_probs


class SampledRNNTJoint(RNNTJoint):
    """A Sampled Recurrent Neural Network Transducer Joint Network (RNN-T Joint Network).
    An RNN-T Joint network, comprised of a feedforward model, where the vocab size will be sampled instead
    of computing the full vocabulary joint.

    Args:
        jointnet: A dict-like object which contains the following key-value pairs.
            encoder_hidden: int specifying the hidden dimension of the encoder net.
            pred_hidden: int specifying the hidden dimension of the prediction net.
            joint_hidden: int specifying the hidden dimension of the joint net
            activation: Activation function used in the joint step. Can be one of
            ['relu', 'tanh', 'sigmoid'].

            Optionally, it may also contain the following:
            dropout: float, set to 0.0 by default. Optional dropout applied at the end of the joint net.

        num_classes: int, specifying the vocabulary size that the joint network must predict,
            excluding the RNNT blank token.

        n_samples: int, specifies the number of tokens to sample from the vocabulary space,
            excluding the RNNT blank token. If a given value is larger than the entire vocabulary size,
            then the full vocabulary will be used.

        vocabulary: Optional list of strings/tokens that comprise the vocabulary of the joint network.
            Unused and kept only for easy access for character based encoding RNNT models.

        log_softmax: Optional bool, set to None by default. If set as None, will compute the log_softmax()
            based on the value provided.

        preserve_memory: Optional bool, set to False by default. If the model crashes due to the memory
            intensive joint step, one might try this flag to empty the tensor cache in pytorch.

            Warning: This will make the forward-backward pass much slower than normal.
            It also might not fix the OOM if the GPU simply does not have enough memory to compute the joint.

        fuse_loss_wer: Optional bool, set to False by default.

            Fuses the joint forward, loss forward and
            wer forward steps. In doing so, it trades of speed for memory conservation by creating sub-batches
            of the provided batch of inputs, and performs Joint forward, loss forward and wer forward (optional),
            all on sub-batches, then collates results to be exactly equal to results from the entire batch.

            When this flag is set, prior to calling forward, the fields `loss` and `wer` (either one) *must*
            be set using the `RNNTJoint.set_loss()` or `RNNTJoint.set_wer()` methods.

            Further, when this flag is set, the following argument `fused_batch_size` *must* be provided
            as a non negative integer. This value refers to the size of the sub-batch.

            When the flag is set, the input and output signature of `forward()` of this method changes.
            Input - in addition to `encoder_outputs` (mandatory argument), the following arguments can be provided.

                - decoder_outputs (optional). Required if loss computation is required.

                - encoder_lengths (required)

                - transcripts (optional). Required for wer calculation.

                - transcript_lengths (optional). Required for wer calculation.

                - compute_wer (bool, default false). Whether to compute WER or not for the fused batch.

            Output - instead of the usual `joint` log prob tensor, the following results can be returned.

                - loss (optional). Returned if decoder_outputs, transcripts and transript_lengths are not None.

                - wer_numerator + wer_denominator (optional). Returned if transcripts, transcripts_lengths are provided
                    and compute_wer is set.

        fused_batch_size: Optional int, required if `fuse_loss_wer` flag is set. Determines the size of the
            sub-batches. Should be any value below the actual batch size per GPU.
    """

    def __init__(
        self,
        jointnet: Dict[str, Any],
        num_classes: int,
        n_samples: int,
        vocabulary: Optional[List] = None,
        log_softmax: Optional[bool] = None,
        preserve_memory: bool = False,
        fuse_loss_wer: bool = False,
        fused_batch_size: Optional[int] = None,
    ):
        super().__init__(
            jointnet=jointnet,
            num_classes=num_classes,
            vocabulary=vocabulary,
            log_softmax=log_softmax,
            preserve_memory=preserve_memory,
            fuse_loss_wer=fuse_loss_wer,
            fused_batch_size=fused_batch_size,
        )
        self.n_samples = n_samples
        self.register_buffer('blank_id', torch.tensor([self.num_classes_with_blank - 1]), persistent=False)

    @typecheck()
    def forward(
        self,
        encoder_outputs: torch.Tensor,
        decoder_outputs: Optional[torch.Tensor],
        encoder_lengths: Optional[torch.Tensor] = None,
        transcripts: Optional[torch.Tensor] = None,
        transcript_lengths: Optional[torch.Tensor] = None,
        compute_wer: bool = False,
    ) -> Union[torch.Tensor, List[Optional[torch.Tensor]]]:
        # If in inference mode, revert to basic RNNT Joint behaviour.
        # Sampled RNNT is only used for training.
        if not torch.is_grad_enabled() or torch.is_inference_mode_enabled():
            # Simply call full tensor joint
            return super().forward(
                encoder_outputs=encoder_outputs,
                decoder_outputs=decoder_outputs,
                encoder_lengths=encoder_lengths,
                transcripts=transcripts,
                transcript_lengths=transcript_lengths,
                compute_wer=compute_wer,
            )

        if transcripts is None or transcript_lengths is None:
            logging.warning(
                "Sampled RNNT Joint currently only works with `fuse_loss_wer` set to True, "
                "and when `fused_batch_size` is a positive integer."
            )
            raise ValueError(
                "Sampled RNNT loss only works when the transcripts are provided during training."
                "Please ensure that you correctly pass the `transcripts` and `transcript_lengths`."
            )

        # encoder = (B, D, T)
        # decoder = (B, D, U) if passed, else None
        encoder_outputs = encoder_outputs.transpose(1, 2)  # (B, T, D)

        if decoder_outputs is not None:
            decoder_outputs = decoder_outputs.transpose(1, 2)  # (B, U, D)

        # At least the loss module must be supplied during fused joint
        if self._loss is None or self._wer is None:
            raise ValueError("`fuse_loss_wer` flag is set, but `loss` and `wer` modules were not provided! ")

        # If fused joint step is required, fused batch size is required as well
        if self._fused_batch_size is None:
            raise ValueError("If `fuse_loss_wer` is set, then `fused_batch_size` cannot be None!")

        # When using fused joint step, both encoder and transcript lengths must be provided
        if (encoder_lengths is None) or (transcript_lengths is None):
            raise ValueError(
                "`fuse_loss_wer` is set, therefore encoder and target lengths " "must be provided as well!"
            )

        losses = []
        wers, wer_nums, wer_denoms = [], [], []
        target_lengths = []
        batch_size = int(encoder_outputs.size(0))  # actual batch size

        # Iterate over batch using fused_batch_size steps
        for batch_idx in range(0, batch_size, self._fused_batch_size):
            begin = batch_idx
            end = min(begin + self._fused_batch_size, batch_size)

            # Extract the sub batch inputs
            # sub_enc = encoder_outputs[begin:end, ...]
            # sub_transcripts = transcripts[begin:end, ...]
            sub_enc = encoder_outputs.narrow(dim=0, start=begin, length=int(end - begin))
            sub_transcripts = transcripts.narrow(dim=0, start=begin, length=int(end - begin))

            sub_enc_lens = encoder_lengths[begin:end]
            sub_transcript_lens = transcript_lengths[begin:end]

            # Sub transcripts does not need the full padding of the entire batch
            # Therefore reduce the decoder time steps to match
            max_sub_enc_length = sub_enc_lens.max()
            max_sub_transcript_length = sub_transcript_lens.max()

            if decoder_outputs is not None:
                # Reduce encoder length to preserve computation
                # Encoder: [sub-batch, T, D] -> [sub-batch, T', D]; T' < T
                if sub_enc.shape[1] != max_sub_enc_length:
                    sub_enc = sub_enc.narrow(dim=1, start=0, length=int(max_sub_enc_length))

                # sub_dec = decoder_outputs[begin:end, ...]  # [sub-batch, U, D]
                sub_dec = decoder_outputs.narrow(dim=0, start=begin, length=int(end - begin))  # [sub-batch, U, D]

                # Reduce decoder length to preserve computation
                # Decoder: [sub-batch, U, D] -> [sub-batch, U', D]; U' < U
                if sub_dec.shape[1] != max_sub_transcript_length + 1:
                    sub_dec = sub_dec.narrow(dim=1, start=0, length=int(max_sub_transcript_length + 1))

                # Reduce transcript length to correct alignment
                # Transcript: [sub-batch, L] -> [sub-batch, L']; L' <= L
                if sub_transcripts.shape[1] != max_sub_transcript_length:
                    sub_transcripts = sub_transcripts.narrow(dim=1, start=0, length=int(max_sub_transcript_length))

                # Perform sampled joint => [sub-batch, T', U', {V' < V} + 1}]
                sub_joint, sub_transcripts_remapped = self.sampled_joint(
                    sub_enc, sub_dec, transcript=sub_transcripts, transcript_lengths=sub_transcript_lens
                )

                del sub_dec

                # Compute sub batch loss
                # preserve loss reduction type
                loss_reduction = self.loss.reduction

                # override loss reduction to sum
                self.loss.reduction = None

                # override blank idx in order to map to new vocabulary space
                # in the new vocabulary space, we set the mapping of the RNNT Blank from index V+1 to 0
                # So the loss here needs to be updated accordingly.
                # TODO: See if we can have some formal API for rnnt loss to update inner blank index.
                cached_blank_id = self.loss._loss.blank
                self.loss._loss.blank = 0

                # compute and preserve loss
                loss_batch = self.loss(
                    log_probs=sub_joint,
                    targets=sub_transcripts_remapped,  # Note: We have to use remapped transcripts here !
                    input_lengths=sub_enc_lens,
                    target_lengths=sub_transcript_lens,  # Note: Even after remap, the transcript lengths remain intact.
                )
                losses.append(loss_batch)
                target_lengths.append(sub_transcript_lens)

                # reset loss reduction type and blank id
                self.loss.reduction = loss_reduction
                self.loss._loss.blank = cached_blank_id

            else:
                losses = None

            # Update WER for sub batch
            if compute_wer:
                sub_enc = sub_enc.transpose(1, 2)  # [B, T, D] -> [B, D, T]
                sub_enc = sub_enc.detach()
                sub_transcripts = sub_transcripts.detach()

                # Update WER on each process without syncing
                self.wer.update(
                    predictions=sub_enc,
                    predictions_lengths=sub_enc_lens,
                    targets=sub_transcripts,
                    targets_lengths=sub_transcript_lens,
                )

                # Sync and all_reduce on all processes, compute global WER
                wer, wer_num, wer_denom = self.wer.compute()
                self.wer.reset()

                wers.append(wer)
                wer_nums.append(wer_num)
                wer_denoms.append(wer_denom)

            del sub_enc, sub_transcripts, sub_enc_lens, sub_transcript_lens

        # Reduce over sub batches
        if losses is not None:
            losses = self.loss.reduce(losses, target_lengths)

        # Collect sub batch wer results
        if compute_wer:
            wer = sum(wers) / len(wers)
            wer_num = sum(wer_nums)
            wer_denom = sum(wer_denoms)
        else:
            wer = None
            wer_num = None
            wer_denom = None

        return losses, wer, wer_num, wer_denom

    def sampled_joint(
        self,
        f: torch.Tensor,
        g: torch.Tensor,
        transcript: torch.Tensor,
        transcript_lengths: torch.Tensor,
    ) -> torch.Tensor:
        """
        Compute the sampled joint step of the network.

        Reference: `Memory-Efficient Training of RNN-Transducer with Sampled Softmax <https://arxiv.org/abs/2203.16868>`__.

        Here,
        B = Batch size
        T = Acoustic model timesteps
        U = Target sequence length
        H1, H2 = Hidden dimensions of the Encoder / Decoder respectively
        H = Hidden dimension of the Joint hidden step.
        V = Vocabulary size of the Decoder (excluding the RNNT blank token).
        S = Sample size of vocabulary.

        NOTE:
            The implementation of this joint model is slightly modified from the original paper.
            The original paper proposes the following steps :
            (enc, dec) -> Expand + Concat + Sum [B, T, U, H1+H2] -> Forward through joint hidden [B, T, U, H] -- \*1
            \*1 -> Forward through joint final [B, T, U, V + 1].

            We instead split the joint hidden into joint_hidden_enc and joint_hidden_dec and act as follows:
            enc -> Forward through joint_hidden_enc -> Expand [B, T, 1, H] -- \*1
            dec -> Forward through joint_hidden_dec -> Expand [B, 1, U, H] -- \*2
            (\*1, \*2) -> Sum [B, T, U, H] -> Sample Vocab V_Pos (for target tokens) and V_Neg ->
            (V_Neg is sampled not uniformly by as a rand permutation of all vocab tokens, then eliminate
            all Intersection(V_Pos, V_Neg) common tokens to avoid duplication of loss) ->
            Concat new Vocab V_Sampled = Union(V_Pos, V_Neg)
            -> Forward partially through the joint final to create [B, T, U, V_Sampled]

        Args:
            f: Output of the Encoder model. A torch.Tensor of shape [B, T, H1]
            g: Output of the Decoder model. A torch.Tensor of shape [B, U, H2]
            transcript: Batch of transcripts. A torch.Tensor of shape [B, U]
            transcript_lengths: Batch of lengths of the transcripts. A torch.Tensor of shape [B]

        Returns:
            Logits / log softmaxed tensor of shape (B, T, U, V + 1).
        """
        # If under inference mode, ignore sampled joint and compute full joint.
        if self.training is False or torch.is_grad_enabled() is False or torch.is_inference_mode_enabled():
            # Simply call full tensor joint
            return super().joint(f=f, g=g)

        # Compute sampled softmax
        # f = [B, T, H1]
        f = self.enc(f)
        f.unsqueeze_(dim=2)  # (B, T, 1, H)

        # g = [B, U, H2]
        g = self.pred(g)
        g.unsqueeze_(dim=1)  # (B, 1, U, H)

        inp = f + g  # [B, T, U, H]

        del f, g

        # Forward adapter modules on joint hidden
        if self.is_adapter_available():
            inp = self.forward_enabled_adapters(inp)

        # Do partial forward of joint net (skipping the final linear)
        for module in self.joint_net[:-1]:
            inp = module(inp)  # [B, T, U, H]

        # Begin compute of sampled RNNT joint
        with torch.no_grad():
            # gather true labels
            transcript_vocab_ids = torch.unique(transcript)

            # augment with blank token id
            transcript_vocab_ids = torch.cat([self.blank_id, transcript_vocab_ids])

            # Remap the transcript label ids to new positions of label ids (in the transcript_vocab_ids)
            # This is necessary cause the RNNT loss doesnt care about the value, only the position of the ids
            # of the transcript tokens. We can skip this step for noise samples cause those are only used for softmax
            # estimation, not for computing actual label.
            # From `https://stackoverflow.com/a/68969697` - bucketize algo.
            t_ids = torch.arange(transcript_vocab_ids.size(0), device='cpu')
            mapping = {k: v for k, v in zip(transcript_vocab_ids.to('cpu'), t_ids)}

            # From `https://stackoverflow.com/questions/13572448`.
            palette, key = zip(*mapping.items())

            t_device = transcript.device
            key = torch.tensor(key, device=t_device)
            palette = torch.tensor(palette, device=t_device)

            # This step maps old token id to new token id in broadcasted manner.
            # For example, if original transcript tokens were [2, 1, 4, 5, 4, 1]
            # But after computing the unique token set of above we get
            # transcript_vocab_ids = [1, 2, 4, 5]  # note: pytorch returns sorted unique values thankfully
            # Then we get the index map of the new vocab ids as:
            # {0: 1, 1: 2, 2: 4, 3: 5}
            # Now we need to map the original transcript tokens to new vocab id space
            # So we construct the inverted map as follow :
            # {1: 0, 2: 1, 4: 2, 5: 3}
            # Then remap the original transcript tokens to new token ids
            # new_transcript = [1, 0, 2, 3, 2, 0]
            index = torch.bucketize(transcript.ravel(), palette)
            transcript = key[index].reshape(transcript.shape)
            transcript = transcript.to(t_device)

        # Extract out partial weight tensor and bias tensor of just the V_Pos vocabulary from the full joint.
        true_weights = self.joint_net[-1].weight[transcript_vocab_ids, :]
        true_bias = self.joint_net[-1].bias[transcript_vocab_ids]

        # Compute the transcript joint scores (only of vocab V_Pos)
        transcript_scores = torch.matmul(inp, true_weights.transpose(0, 1)) + true_bias

        # Construct acceptance criteria in vocab space, reject all tokens in Intersection(V_Pos, V_Neg)
        with torch.no_grad():
            # Instead of uniform sample, first we create arange V (ignoring blank), then randomly shuffle
            # this range of ids, then subset `n_samples` amount of vocab tokens out of the permuted tensor.
            # This is good because it guarentees that no token will ever be repeated in V_Neg;
            # which dramatically complicates loss calculation.
            # Further more, with this strategy, given a `n_samples` > V + 1; we are guarenteed to get the
            # V_Samples = V (i.e., full vocabulary will be used in such a case).
            # Useful to debug cases where you expect sampled vocab to get exact same training curve as
            # full vocab.
            sample_ids = torch.randperm(n=self.num_classes_with_blank - 1, device=transcript_scores.device)[
                : self.n_samples
            ]

            # We need to compute the intersection(V_Pos, V_Neg), then eliminate the intersection arguments
            # from inside V_Neg.

            # First, compute the pairwise commonality to find index inside `sample_ids` which match the token id
            # inside transcript_vocab_ids.
            # Note: It is important to ignore the hardcoded RNNT Blank token injected at id 0 of the transcript
            # vocab ids, otherwise the blank may occur twice, once for RNNT blank and once as negative sample,
            # doubling the gradient of the RNNT blank token.
            reject_samples = torch.where(transcript_vocab_ids[1:, None] == sample_ids[None, :])

            # Let accept samples be a set of ids which is a subset of sample_ids
            # such that intersection(V_Pos, accept_samples) is a null set.
            accept_samples = sample_ids.clone()

            # In order to construct such an accept_samples tensor, first we construct a bool map
            # and fill all the indices where there is a match inside of sample_ids.
            # reject_samples is a tuple (transcript_vocab_position, sample_position) which gives a
            # many to many map between N values of transript and M values of sample_ids.
            # We dont care about transcript side matches, only the ids inside of sample_ids that matched.
            sample_mask = torch.ones_like(accept_samples, dtype=torch.bool)
            sample_mask[reject_samples[1]] = False

            # Finally, compute the subset of tokens by selecting only those sample_ids which had no matches
            accept_samples = accept_samples[sample_mask]

        # Extract out partial weight tensor and bias tensor of just the V_Neg vocabulary from the full joint.
        sample_weights = self.joint_net[-1].weight[accept_samples, :]
        sample_bias = self.joint_net[-1].bias[accept_samples]

        # Compute the noise joint scores (only of vocab V_Neg) to be used for softmax
        # The quality of this sample determines the quality of the softmax gradient.
        # We use naive algo broadcasted over batch, but it is more efficient than sample level computation.
        # One can increase `n_samples` for better estimation of rejection samples and its gradient.
        noise_scores = torch.matmul(inp, sample_weights.transpose(0, 1)) + sample_bias

        # Finally, construct the sampled joint as the V_Sampled = Union(V_Pos, V_Neg)
        # Here, we simply concatenate the two tensors to construct the joint with V_Sampled vocab
        # because before we have properly asserted that Intersection(V_Pos, V_Neg) is a null set.
        res = torch.cat([transcript_scores, noise_scores], dim=-1)

        del inp

        if self.preserve_memory:
            torch.cuda.empty_cache()

        # If log_softmax is automatic
        if self.log_softmax is None:
            if not res.is_cuda:  # Use log softmax only if on CPU
                res = res.log_softmax(dim=-1)
        else:
            if self.log_softmax:
                res = res.log_softmax(dim=-1)

        return res, transcript


# Add the adapter compatible modules to the registry
for cls in [RNNTDecoder, RNNTJoint, SampledRNNTJoint]:
    if adapter_mixins.get_registered_adapter(cls) is None:
        adapter_mixins.register_adapter(cls, cls)  # base class is adapter compatible itself<|MERGE_RESOLUTION|>--- conflicted
+++ resolved
@@ -315,11 +315,7 @@
         ]
         return state
 
-<<<<<<< HEAD
-    def batch_stack_states(self, decoder_states: List[List[torch.Tensor]]):
-=======
     def batch_initialize_states(self, decoder_states: List[List[torch.Tensor]]):
->>>>>>> ebab657f
         """
         Creates a stacked decoder states to be passed to prediction network.
 
@@ -497,30 +493,11 @@
 
             # convert list of tokens to torch.Tensor, then reshape.
             tokens = torch.tensor(tokens, device=device, dtype=torch.long).view(batch, -1)
-<<<<<<< HEAD
-            dec_states = self.batch_stack_states([d_state for _, d_state in to_process])
-=======
             dec_states = self.batch_initialize_states([d_state for _, d_state in to_process])
->>>>>>> ebab657f
 
             dec_outputs, dec_states = self.predict(
                 tokens, state=dec_states, add_sos=False, batch_size=batch
             )  # [B, 1, H], B x List([L, 1, H])
-<<<<<<< HEAD
-
-        # Update final states and cache shared by entire batch.
-        processed_idx = 0
-        for final_idx in range(final_batch):
-            if to_process and final[final_idx] is None:
-                # Select sample's state from the batch state list
-                new_state = self.batch_select_state(dec_states, processed_idx)
-
-                # Cache [1, H] scores of the current y_j, and its corresponding state
-                final[final_idx] = (dec_outputs[processed_idx], new_state)
-                cache[to_process[processed_idx][0]] = (dec_outputs[processed_idx], new_state)
-
-                processed_idx += 1
-=======
 
             # Update final states and cache shared by entire batch.
             processed_idx = 0
@@ -534,7 +511,6 @@
                     cache[to_process[processed_idx][0]] = (dec_outputs[processed_idx], new_state)
 
                     processed_idx += 1
->>>>>>> ebab657f
 
         return [dec_out for dec_out, _ in final], [dec_states for _, dec_states in final]
 
@@ -983,34 +959,11 @@
 
             # convert list of tokens to torch.Tensor, then reshape.
             tokens = torch.tensor(tokens, device=device, dtype=torch.long).view(batch, -1)
-<<<<<<< HEAD
-            dec_states = self.batch_stack_states([d_state for _, d_state in to_process])
-=======
             dec_states = self.batch_initialize_states([d_state for _, d_state in to_process])
->>>>>>> ebab657f
 
             dec_out, dec_states = self.predict(
                 tokens, state=dec_states, add_sos=False, batch_size=batch
             )  # [B, 1, H], B x List([L, 1, H])
-<<<<<<< HEAD
-
-        # Update final states and cache shared by entire batch.
-        processed_idx = 0
-        for final_idx in range(final_batch):
-            if final[final_idx] is None:
-                # Select sample's state from the batch state list
-                new_state = self.batch_select_state(dec_states, processed_idx)
-
-                # Cache [1, H] scores of the current y_j, and its corresponding state
-                final[final_idx] = (dec_out[processed_idx], new_state)
-                cache[to_process[processed_idx][0]] = (dec_out[processed_idx], new_state)
-
-                processed_idx += 1
-
-        return [dec_out for dec_out, _ in final], [dec_states for _, dec_states in final]
-
-    def batch_stack_states(self, decoder_states: List[List[torch.Tensor]]) -> List[torch.Tensor]:
-=======
 
             # Update final states and cache shared by entire batch.
             processed_idx = 0
@@ -1028,37 +981,23 @@
         return [dec_out for dec_out, _ in final], [dec_states for _, dec_states in final]
 
     def batch_initialize_states(self, decoder_states: List[List[torch.Tensor]]) -> List[torch.Tensor]:
->>>>>>> ebab657f
         """
         Creates a stacked decoder states to be passed to prediction network
 
         Args:
             decoder_states (list of list of list of torch.Tensor): list of decoder states
-<<<<<<< HEAD
-                [B, L, 1, H]
-                    - B: Batch size.
-                    - L: Number of layers in prediction RNN (e.g., for LSTM, this is 2: hidden and cell states).
-=======
                 [B, C, L, H]
                     - B: Batch size.
                     - C: e.g., for LSTM, this is 2: hidden and cell states
                     - L: Number of layers in prediction RNN.
->>>>>>> ebab657f
                     - H: Dimensionality of the hidden state.
 
         Returns:
             batch_states (list of torch.Tensor): batch of decoder states
-<<<<<<< HEAD
-                [L x torch.Tensor[1 x B x H]
-        """
-        # stack decoder states into tensor of shape [B x L x 1 x H]
-        # permute to the target shape [L x 1 x B x H]
-=======
                 [C x torch.Tensor[L x B x H]
         """
         # stack decoder states into tensor of shape [B x layers x L x H]
         # permute to the target shape [layers x L x B x H]
->>>>>>> ebab657f
         stacked_states = torch.stack([torch.stack(decoder_state) for decoder_state in decoder_states])
         permuted_states = stacked_states.permute(1, 2, 0, 3)
 
