# Copyright (c) 2023, NVIDIA CORPORATION.  All rights reserved.
#
# Licensed under the Apache License, Version 2.0 (the "License");
# you may not use this file except in compliance with the License.
# You may obtain a copy of the License at
#
#     http://www.apache.org/licenses/LICENSE-2.0
#
# Unless required by applicable law or agreed to in writing, software
# distributed under the License is distributed on an "AS IS" BASIS,
# WITHOUT WARRANTIES OR CONDITIONS OF ANY KIND, either express or implied.
# See the License for the specific language governing permissions and
# limitations under the License.
import os
import pickle
import time

import torch
from PIL import Image

from nemo.collections.multimodal.models.stable_diffusion.samplers.ddim import DDIMSampler
from nemo.collections.multimodal.models.stable_diffusion.samplers.para_ddim import ParaDDIMSampler
from nemo.collections.multimodal.models.stable_diffusion.samplers.plms import PLMSSampler
from nemo.collections.multimodal.models.stable_diffusion.samplers.sampler_dpm import DPMSolverSampler
from nemo.collections.multimodal.parts.stable_diffusion.utils import DataParallelWrapper


def encode_prompt(cond_stage_model, prompt, unconditional_guidance_scale, batch_size):
    c = cond_stage_model.encode(batch_size * [prompt])
    if unconditional_guidance_scale != 1.0:
        uc = cond_stage_model.encode(batch_size * [""])
    else:
        uc = None
    return c, uc

def encode_prompt_batch(cond_stage_model, prompt_batch, unconditional_guidance_scale, images_per_prompt):
    c = cond_stage_model.encode(images_per_prompt * prompt_batch)
    if unconditional_guidance_scale != 1.0:
        uc = cond_stage_model.encode((images_per_prompt * len(prompt_batch)) * [""])
    else:
        uc = None
    return c, uc

def initialize_sampler(model, sampler_type):
    if sampler_type == 'DDIM':
        sampler = DDIMSampler(model)
    elif sampler_type == 'PLMS':
        sampler = PLMSSampler(model)
    elif sampler_type == 'DPM':
        sampler = DPMSolverSampler(model)
    elif sampler_type == 'PARA_DDIM':
        sampler = ParaDDIMSampler(model)
    else:
        raise ValueError(f'Sampler {sampler_type} is not supported.')
    return sampler


def decode_images(model, samples):
    images = model.decode_first_stage(samples)

    images = torch.clamp((images + 1.0) / 2.0, min=0.0, max=1.0)

    return images


def numpy_to_pil(images):
    """
    Convert a numpy image or a batch of images to a PIL image.
    """
    if images.ndim == 3:
        images = images[None, ...]
    images = (images * 255).round().astype("uint8")
    pil_images = [Image.fromarray(image) for image in images]

    return pil_images


def torch_to_numpy(images):
    numpy_images = [x.float().cpu().permute(0, 2, 3, 1).numpy() for x in images]
    return numpy_images


def pipeline(model, cfg, verbose=True, rng=None):
    # setup default values for inference configs
    unconditional_guidance_scale = cfg.infer.get("unconditional_guidance_scale", 7.5)
    batch_size = cfg.infer.get('num_images_per_prompt', 1)
    prompts = cfg.infer.get('prompts', [])
    height = cfg.infer.get('height', 512)
    width = cfg.infer.get('width', 512)
    downsampling_factor = cfg.infer.get('down_factor', 8)
    sampler_type = cfg.infer.get('sampler_type', 'DDIM')
    sampler_parallelism = cfg.infer.get('sampler_parallelism', 1)
    sampler_tolerance = cfg.infer.get('sampler_tolerance', 0.1)
    inference_steps = cfg.infer.get('inference_steps', 50)
    output_type = cfg.infer.get('output_type', 'pil')
    save_to_file = cfg.infer.get('save_to_file', True)
    out_path = cfg.infer.get('out_path', '')
    eta = cfg.infer.get('eta', 0)
<<<<<<< HEAD
    return_logprobs=cfg.infer.get('get_logprobs', False)
=======
    num_devices = cfg.infer.get('devices', 1)

    if sampler_parallelism > 1:
        if not sampler_type.startswith('PARA'):
            raise ValueError('Parallel sampler is required when parallelism > 1')
        if not num_devices > 1:
            print("It is recommended to run parallel sampler with multiple GPUs")

    if num_devices > 1:
        print(f"Running DataParallel model with {num_devices} GPUs.")
        model.model.diffusion_model = DataParallelWrapper(
            model.model.diffusion_model, device_ids=list(range(num_devices))
        )
>>>>>>> 981fca59

    # get autocast_dtype
    if cfg.trainer.precision in ['bf16', 'bf16-mixed']:
        autocast_dtype = torch.bfloat16
    elif cfg.trainer.precision in [32, '32', '32-true']:
        autocast_dtype = torch.float
    elif cfg.trainer.precision in [16, '16', '16-mixed']:
        autocast_dtype = torch.half
    else:
        raise ValueError('precision must be in [32, 16, "bf16"]')

    with torch.no_grad(), torch.cuda.amp.autocast(
        enabled=autocast_dtype in (torch.half, torch.bfloat16), dtype=autocast_dtype,
    ):

        in_channels = model.model.diffusion_model.in_channels

        sampler = initialize_sampler(model, sampler_type.upper())

        output = []
        throughput = []

        if isinstance(prompts, str):
            prompts = [prompts]

        for prompt in prompts:
            tic = time.perf_counter()
            tic_total = tic
            cond, u_cond = encode_prompt(model.cond_stage_model, prompt, unconditional_guidance_scale, batch_size)
            toc = time.perf_counter()
            conditioning_time = toc - tic

            latent_shape = [in_channels, height // downsampling_factor, width // downsampling_factor]
            latents = torch.randn(
                [batch_size, in_channels, height // downsampling_factor, width // downsampling_factor], generator=rng
            ).to(torch.cuda.current_device())

            tic = time.perf_counter()
            samples, intermediates, logprobs, _,_ = sampler.sample(
                S=inference_steps,
                conditioning=cond,
                batch_size=batch_size,
                shape=latent_shape,
                verbose=False,
                unconditional_guidance_scale=unconditional_guidance_scale,
                unconditional_conditioning=u_cond,
                eta=eta,
                x_T=latents,
<<<<<<< HEAD
                log_every_t=1,
                return_logprobs=return_logprobs,
=======
                parallelism=sampler_parallelism,
                tolerance=sampler_tolerance,
>>>>>>> 981fca59
            )
            toc = time.perf_counter()
            sampling_time = toc - tic

            tic = time.perf_counter()
            images = decode_images(model, samples)
            toc = time.perf_counter()
            decode_time = toc - tic

            toc_total = time.perf_counter()
            total_time = toc_total - tic_total
            output.append(images)

            throughput.append(
                {
                    'text-conditioning-time': conditioning_time,
                    'sampling-time': sampling_time,
                    'decode-time': decode_time,
                    'total-time': total_time,
                    'sampling-steps': inference_steps,
                }
            )
            def repeat_first(tens, rep):
                reps = (1, ) * (len(tens.shape) - 1)
                reps = (rep,) + reps
                return tens.repeat(reps)

            if return_logprobs:
                print(f'logprobs: {logprobs}')
                all_lp_mean = torch.sum(torch.cat(logprobs))
                print(f'mean logprob {all_lp_mean}')
                print(f'intermediates, {list(intermediates.keys())} {[intermediates[k][0].shape for k in intermediates.keys()]}')
                print(f'intermediate len', len(intermediates['x_inter']))
                idxes = [inference_steps - 1, inference_steps - 2, inference_steps - 3, inference_steps - 4]
                index = torch.cat([torch.full((intermediates['x_inter'][0].shape[0],), idx, device=cond.device, dtype=torch.long) for idx in idxes], dim=0)
                print(f'index {index}')
                scores = sampler.scoring_fn(
                    torch.cat(intermediates['x_inter'][0:4], dim=0),
                    torch.cat(intermediates['x_inter'][1:5], dim=0),
                    repeat_first(cond, 4),
                    index=index,#torch.full((4,), inference_steps - 1, device=cond.device, dtype=torch.long),
                    unconditional_guidance_scale=unconditional_guidance_scale,
                    unconditional_conditioning=repeat_first(u_cond, 4),
                )
                print(f'scores {scores}')

        # Convert output type and save to disk
        if output_type == 'torch':
            output = torch.cat(output, dim=0)
        else:
            output = torch_to_numpy(output)
            if output_type == 'pil':
                output = [numpy_to_pil(x) for x in output]

        print(f'save to file {save_to_file}')
        save_to_file = True
        if save_to_file:
            os.makedirs(out_path, exist_ok=True)
            if output_type == 'pil':
                for text_prompt, pils in zip(prompts, output):
                    for idx, image in enumerate(pils):
                        image.save(os.path.join(out_path, f'{text_prompt[:50]}_{idx}.png'))
            else:
                with open(os.path.join(out_path, 'output.pkl'), 'wb') as f:
                    pickle.dump(output, f)
        else:
            return output

        ave_metrics = {}
        for key in throughput[0].keys():
            ave_metrics[f'avg-{key}'] = sum([dicts[key] for dicts in throughput]) / len(throughput)
        if verbose:
            print(ave_metrics)<|MERGE_RESOLUTION|>--- conflicted
+++ resolved
@@ -96,23 +96,7 @@
     save_to_file = cfg.infer.get('save_to_file', True)
     out_path = cfg.infer.get('out_path', '')
     eta = cfg.infer.get('eta', 0)
-<<<<<<< HEAD
     return_logprobs=cfg.infer.get('get_logprobs', False)
-=======
-    num_devices = cfg.infer.get('devices', 1)
-
-    if sampler_parallelism > 1:
-        if not sampler_type.startswith('PARA'):
-            raise ValueError('Parallel sampler is required when parallelism > 1')
-        if not num_devices > 1:
-            print("It is recommended to run parallel sampler with multiple GPUs")
-
-    if num_devices > 1:
-        print(f"Running DataParallel model with {num_devices} GPUs.")
-        model.model.diffusion_model = DataParallelWrapper(
-            model.model.diffusion_model, device_ids=list(range(num_devices))
-        )
->>>>>>> 981fca59
 
     # get autocast_dtype
     if cfg.trainer.precision in ['bf16', 'bf16-mixed']:
@@ -161,13 +145,8 @@
                 unconditional_conditioning=u_cond,
                 eta=eta,
                 x_T=latents,
-<<<<<<< HEAD
                 log_every_t=1,
                 return_logprobs=return_logprobs,
-=======
-                parallelism=sampler_parallelism,
-                tolerance=sampler_tolerance,
->>>>>>> 981fca59
             )
             toc = time.perf_counter()
             sampling_time = toc - tic
