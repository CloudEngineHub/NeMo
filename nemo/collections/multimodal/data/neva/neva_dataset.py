# Copyright (c) 2023, NVIDIA CORPORATION.  All rights reserved.
#
# Licensed under the Apache License, Version 2.0 (the "License");
# you may not use this file except in compliance with the License.
# You may obtain a copy of the License at
#
#     http://www.apache.org/licenses/LICENSE-2.0
#
# Unless required by applicable law or agreed to in writing, software
# distributed under the License is distributed on an "AS IS" BASIS,
# WITHOUT WARRANTIES OR CONDITIONS OF ANY KIND, either express or implied.
# See the License for the specific language governing permissions and
# limitations under the License.
import copy
import json
import logging
import os
import re
import tarfile
from dataclasses import dataclass
from typing import Any, Dict, List, Sequence, Union

import torch
import torch.nn.functional as F
import transformers
from einops import rearrange
from omegaconf import DictConfig
from PIL import Image
from torch.utils.data import Dataset, default_collate
from transformers import CLIPImageProcessor

import nemo.collections.multimodal.data.neva.conversation as conversation_lib
from nemo.collections.multimodal.data.neva.conversation import (
    DEFAULT_BOS_TOKEN,
    DEFAULT_EOS_TOKEN,
    DEFAULT_IM_END_TOKEN,
    DEFAULT_IM_START_TOKEN,
    DEFAULT_IMAGE_PATCH_TOKEN,
    DEFAULT_IMAGE_TOKEN,
    DEFAULT_LABELS_TOKEN,
    DEFAULT_PAD_TOKEN,
    DEFAULT_SEPARATOR_TOKEN,
    DEFAULT_SYSTEM_TOKEN,
    DEFAULT_UNK_TOKEN,
)
from nemo.collections.nlp.modules.common.megatron.utils import get_ltor_masks_and_position_ids

MAX_NUM_IMAGES = 1
IGNORE_INDEX = -1


class TarOrFolderImageLoader:
    """
    A class for loading images from a tar archive or a regular folder.

    This class provides functionality to open and read images from either a tar archive
    (.tar file) or a standard directory with image files. It builds an index of images
    if the source is a tar archive for efficient access.

    Attributes:
        image_folder (str): The path to the tar archive or image folder.
        tar_index (dict): A dictionary that maps file names to their tarfile member
                          objects if the image source is a tar archive.

    Methods:
        __init__(self, image_folder): Initializes the loader with the specified image folder.
        build_index(self): Builds an index of image file names and their corresponding
                           tarfile member objects for a tar archive.
        open_image(self, file_name): Opens and returns an image by its file name. The image
                                     is returned as an RGB PIL Image object.
    """

    def __init__(self, image_folder):
        self.image_folder = image_folder
        self.tar_index = {}
        if self.image_folder.endswith('.tar'):
            self.build_index()

    def build_index(self):
        with tarfile.open(self.image_folder, 'r') as tar:
            for member in tar.getmembers():
                self.tar_index[member.name] = member

    def open_image(self, file_name):
        if self.image_folder.endswith('.tar'):
            with tarfile.open(self.image_folder, 'r') as tar:
                member = self.tar_index.get(file_name)
                if member:
                    f = tar.extractfile(member)
                    return Image.open(f).convert('RGB')
        else:
            return Image.open(os.path.join(self.image_folder, file_name)).convert('RGB')
        return None


def tokenize(
    texts: Union[str, List[str]], tokenizer: Any, context_length: int, add_extra_token: int,
) -> torch.LongTensor:
    """
    Returns the tokenized representation of given input string(s). If the list of tokens exceeds the context
    length plus the number of extra tokens, it gets truncated. If it's smaller, it gets padded with zeros.

    Parameters
    ----------
    texts : Union[str, List[str]]
        An input string or a list of input strings to tokenize.
    tokenizer : Any
        A tokenizer to be used for tokenization.
    context_length : int
        The context length to be used for the output tensor.
    add_extra_token : int
        Number of extra tokens to add, should be either 0 or 1.

    Returns
    -------
    torch.LongTensor
        A two-dimensional tensor containing the resulting tokens, shape = [number of input strings, context_length + add_extra_token].
    """
    assert add_extra_token == 0 or add_extra_token == 1, "`add_extra_token` should be either 0 or 1."

    texts_is_str = False
    if isinstance(texts, str):
        texts = [texts]
        texts_is_str = True
    tokens = tokenizer.text_to_ids(texts)
    max_len = max([len(token) for token in tokens])
    context_length = min(max_len - add_extra_token, context_length)
    # truncate and padding
    result = torch.zeros(len(tokens), context_length + add_extra_token, dtype=torch.long)

    for i, token in enumerate(tokens):
        if len(token) > context_length + add_extra_token:
            token = token[: context_length + add_extra_token]  # Truncate
        result[i, : len(token)] = torch.tensor(token)
    if texts_is_str:
        result = result[0]
    return result


def preprocess_multimodal(sources: dict, multimodal_cfg: dict, cur_token_len: int, use_plain: bool = False) -> Dict:
    """
    Preprocesses multimodal sources based on the provided configuration.

    This function modifies the sources for multimodal data processing. It checks if the data is multimodal and
    adjusts the token lengths accordingly. It also handles the start and end tokens for images and replaces
    image tokens in conversations.

    Parameters:
    - sources (dict): A dictionary containing the multimodal sources to be processed.
    - multimodal_cfg (dict): A configuration dictionary specifying various options for multimodal processing.
      It includes keys like 'is_multimodal', 'use_im_start_end', and 'sep_image_conv_front'.
    - cur_token_len (int): The current length of tokens to be considered for image processing.
    - use_plain (bool, optional): A boolean flag to use plain image token replacement without additional processing.
      Defaults to False.

    Returns:
    - dict: The processed sources dictionary after applying multimodal preprocessing steps.
    """
    is_multimodal = multimodal_cfg['is_multimodal']
    image_token_len = cur_token_len
    if not is_multimodal:
        return sources

    if multimodal_cfg['use_im_start_end']:
        replace_token = DEFAULT_IMAGE_PATCH_TOKEN * image_token_len
    else:
        replace_token = DEFAULT_IMAGE_PATCH_TOKEN * (image_token_len - 2)
    replace_token = DEFAULT_IM_START_TOKEN + replace_token + DEFAULT_IM_END_TOKEN

    for source in sources:
        conversation = source['conversations']
        if multimodal_cfg['sep_image_conv_front']:
            assert DEFAULT_IMAGE_TOKEN in conversation[0]['value']
            conversation[0]['value'] = conversation[0]['value'].replace(DEFAULT_IMAGE_TOKEN, '').strip()
            conversation[0]['value'] = (
                DEFAULT_IMAGE_TOKEN
                + conversation_lib.default_conversation.sep
                + conversation_lib.default_conversation.roles[0]
                + ": "
                + conversation[0]['value']
            )
        if use_plain:
            assert DEFAULT_IMAGE_TOKEN in conversation[0]['value']
            conversation[0]['value'] = DEFAULT_IMAGE_TOKEN
        for turn in conversation:
            turn["value"] = turn["value"].replace(DEFAULT_IMAGE_TOKEN, replace_token)

    return sources


def process_image(processor, image, image_aspect_ratio="square"):
    if isinstance(processor, CLIPImageProcessor):
        # image processor from HF
        if image_aspect_ratio == 'keep':
            max_hw, min_hw = max(image.size), min(image.size)
            aspect_ratio = max_hw / min_hw
            max_len, min_len = 448, 224
            shortest_edge = int(min(max_len / aspect_ratio, min_len))
            image = processor.preprocess(
                image, return_tensors='pt', do_center_crop=False, size={"shortest_edge": shortest_edge}
            )['pixel_values'][0]
        elif image_aspect_ratio == 'pad':

            def expand2square(pil_img, background_color):
                width, height = pil_img.size
                if width == height:
                    return pil_img
                elif width > height:
                    result = Image.new(pil_img.mode, (width, width), background_color)
                    result.paste(pil_img, (0, (width - height) // 2))
                    return result
                else:
                    result = Image.new(pil_img.mode, (height, height), background_color)
                    result.paste(pil_img, ((height - width) // 2, 0))
                    return result

            image = expand2square(image, tuple(int(x * 255) for x in processor.image_mean))
            image = processor.preprocess(image, return_tensors='pt')['pixel_values'][0]
        else:
            image = processor.preprocess(image, return_tensors='pt')['pixel_values'][0]
    else:
        assert (
                image_aspect_ratio == 'square'
        ), 'NeMo image transform with setting `image_aspect_ratio` to `square`.'
        image = processor(image)
    return image


def preprocess_llama_2(sources: dict, tokenizer, cfg,) -> Dict:
    """
    Preprocesses sources for the LLaMA 2 model configuration.

    The function applies prompt templates and tokenizes the conversations according to the LLaMA 2 model specifications.
    It involves special handling of tokens, masking of labels, and adjustments based on configuration settings.

    Parameters:
    - sources (dict): A dictionary of sources containing conversations to be processed.
    - tokenizer: The tokenizer to be used for processing the text.
    - cfg: Configuration settings for preprocessing, including context length and additional tokens.

    Returns:
    - Dict: A dictionary containing tokenized and labeled data suitable for the LLaMA 2 model.
      This includes tokens, labels, and any special processing as defined in the configuration.
    """
    conv = conversation_lib.conv_llava_llama_2.copy()
    roles = {"human": conv.roles[0], "gpt": conv.roles[1]}

    # Apply prompt templates
    conversations = []
    for i, source in enumerate(sources):
        source = source['conversations']
        if roles[source[0]["from"]] != conv.roles[0]:
            # Skip the first one if it is not from human
            source = source[1:]

        conv.messages = []
        for j, sentence in enumerate(source):
            role = roles[sentence["from"]]
            assert role == conv.roles[j % 2], f"{i}"
            conv.append_message(role, sentence["value"])
        conversations.append(conv.get_prompt())

    add_extra_token = cfg.get("add_extra_token")

    # Tokenize conversations
    tokens = tokenize(
        texts=conversations,
        tokenizer=tokenizer,
        context_length=cfg.get("context_length"),
        add_extra_token=add_extra_token,
    )

    # llama tricks
    tokens[tokens == 32003] = 0  # DEFAULT_IMAGE_PATCH_TOKEN
    tokens[tokens == 32006] = 1  # <s>
    tokens[tokens == 32007] = 2  # </s>
    labels = tokens.clone().detach()

    # Mask labels
    sep = "[/INST] "
    for conversation, target in zip(conversations, labels):
        rounds = conversation.split(conv.sep2)
        cur_len = 0
        for i, rou in enumerate(rounds):

            if rou == "":
                break

            parts = rou.split(sep)
            if len(parts) != 2:
                break
            parts[0] += sep

            round_len = len(tokenizer.text_to_ids(rou + conv.sep2))
            if i > 0:
                round_len -= 1  # Remove extra token added by sp tokenizer
            instruction_len = len(tokenizer.text_to_ids(parts[0])) - 2
            target[cur_len : cur_len + instruction_len] = IGNORE_INDEX

            cur_len += round_len
        target[cur_len:] = IGNORE_INDEX

    # Check if masking working correctly
    # print([x for x in zip(tokens[0].numpy().tolist(), labels[0].numpy().tolist())])

    if add_extra_token:
        tokens = tokens[:, :-1].contiguous()
        labels = labels[:, 1:].contiguous()
    else:
        labels = torch.roll(labels, shifts=-1, dims=-1)
        labels[:, -1] = IGNORE_INDEX

    return dict(tokens=tokens, labels=labels,)


def preprocess_v1(sources: dict, tokenizer, cfg,) -> Dict:
    """
    Preprocesses sources for the Vicuna V1 model configuration.

    Similar to `preprocess_llama_2`, this function applies prompt templates and performs tokenization, but it is tailored
    for the Vicuna V1 model. It includes specific handling for token translations, label masking, and tokenizer configuration.

    Parameters:
    - sources (dict): A dictionary of sources containing conversations to be processed.
    - tokenizer: The tokenizer to be used for processing the text.
    - cfg: Configuration settings for preprocessing, which may include context length and additional tokens.

    Returns:
    - Dict: A dictionary containing the processed data, including tokens and labels, formatted for the Vicuna V1 model.
    """
    conv = conversation_lib.conv_vicuna_v1.copy()
    roles = {"human": conv.roles[0], "gpt": conv.roles[1]}

    # Apply prompt templates
    conversations = []
    for i, source in enumerate(sources):
        source = source['conversations']
        if roles[source[0]["from"]] != conv.roles[0]:
            # Skip the first one if it is not from human
            source = source[1:]

        conv.messages = []
        for j, sentence in enumerate(source):
            role = roles[sentence["from"]]
            assert role == conv.roles[j % 2], f"{i}"
            conv.append_message(role, sentence["value"])
        conversations.append(conv.get_prompt())

    add_extra_token = cfg.get("add_extra_token")
    # Tokenize conversations
    tokens = tokenize(
        texts=conversations,
        tokenizer=tokenizer,
        context_length=cfg.get("context_length"),
        add_extra_token=add_extra_token,
    )

    # llama tricks
    tokens[tokens == 32003] = 0  # DEFAULT_IMAGE_PATCH_TOKEN
    tokens[tokens == 32006] = 1  # <s>
    tokens[tokens == 32007] = 2  # </s>
    labels = tokens.clone().detach()

    # Mask labels
    sep = conv.sep + conv.roles[1] + ": "
    for conversation, target in zip(conversations, labels):

        rounds = conversation.split(conv.sep2)
        cur_len = 0
        for i, rou in enumerate(rounds):
            if rou == "":
                break

            parts = rou.split(sep)
            if len(parts) != 2:
                break
            parts[0] += sep

            round_len = len(tokenizer.text_to_ids(rou + conv.sep2))
            instruction_len = len(tokenizer.text_to_ids(parts[0])) - 1
            if i > 0:
                round_len -= 1  # Remove extra token added by sp tokenizer
                instruction_len -= 1
            target[cur_len : cur_len + instruction_len] = IGNORE_INDEX

            cur_len += round_len
        target[cur_len:] = IGNORE_INDEX

    if add_extra_token:
        tokens = tokens[:, :-1].contiguous()
        labels = labels[:, 1:].contiguous()
    else:
        labels = torch.roll(labels, shifts=-1, dims=-1)
        labels[:, -1] = IGNORE_INDEX

    return dict(tokens=tokens, labels=labels,)


def preprocess_nvgpt(sources: dict, tokenizer, cfg,) -> Dict:
    """
    Preprocess a given set of conversational sources using nvgpt conversation template

    This function processes conversations by first ensuring the conversation starts with a 'human' role, then tokenizes the conversations, applies specific token replacements, and finally masks labels for training purposes.

    Parameters:
    - sources: A dictionary containing conversational data. Expected format is a dict of conversations, where each conversation is a list of messages, and each message is a dict with 'from' (role) and 'value' (message text).
    - tokenizer: A tokenizer from the Hugging Face Transformers library used for tokenizing the conversations.
    - cfg: Configuration settings which include 'add_extra_token' (bool) to determine if an extra token should be added to the tokenized output, and 'context_length' for specifying the tokenization context length.

    Returns:
    - Dict: A dictionary containing two keys:
        - 'tokens': A tensor of tokenized conversation data.
        - 'labels': A tensor of labels for the conversation data, used for training models. Labels are masked based on the conversation structure.

    Note:
    - The function includes specific token replacements (e.g., DEFAULT_IMAGE_PATCH_TOKEN, <s>, </s>) and masking techniques for labels.
    - It is designed to work with conversational data where messages alternate between a 'human' and a 'gpt' role.
    - The function asserts that each message in a conversation alternates between the defined roles and skips messages not starting with the 'human' role.
    """

    """<extra_id_0>System\nA chat between a curious user and an artificial intelligence assistant. The assistant gives helpful, detailed, and polite answers to the user's questions.\n\n<extra_id_1>User\n{user input}\n<extra_id_1>Assistant\n<extra_id_2>quality:4,toxicity:0,humor:0,creativity:0,helpfulness:4,correctness:4,coherence:4,complexity:4,verbosity:4\n"""

    conv = conversation_lib.conv_nvgpt.copy()

    # Apply prompt templates
    conversations = []
    for source in sources:
        conv.messages = []
        conv.system = source.get('system', conv.system)

        strip_end_for_inference = False
        for i, turn in enumerate(source['conversations']):

            if i % 2 == 1:
                turn['from'] = conv.roles[1]
                if 'label' not in turn:
                    turn[
                        'label'
                    ] = "quality:4,toxicity:0,humor:0,creativity:0,helpfulness:4,correctness:4,coherence:4,complexity:4,verbosity:4"
                value = DEFAULT_LABELS_TOKEN + turn['label'] + '\n' + turn['value']
                conv.append_message(turn['from'], value)
                if not turn["value"]:
                    strip_end_for_inference = (
                        True  # in inference, current turn is empty, thus end tokens need to striped.
                    )
            else:
                turn['from'] = conv.roles[0]
                conv.append_message(turn['from'], turn['value'])
        context = conv.get_prompt()
        if strip_end_for_inference:
            context = context.rstrip("\n<extra_id_1>") + "\n"
        conversations.append(context)

    add_extra_token = cfg.get("add_extra_token")
    # Tokenize conversations
    tokens = tokenize(
        texts=conversations,
        tokenizer=tokenizer,
        context_length=cfg.get("context_length"),
        add_extra_token=add_extra_token,
    )

    labels = tokens.clone().detach()

    # Mask targets
    sep = conv.sep + conv.roles[1] + "\n"
    labels_str_regexp = re.compile(f"{DEFAULT_LABELS_TOKEN}quality:.*\n")
    for conversation, target in zip(conversations, labels):
        rounds = conversation.split(conv.sep)
        re_rounds = [conv.sep.join(rounds[:3])]  # system + user + gpt

        for conv_idx in range(3, len(rounds), 2):
            re_rounds.append(conv.sep.join(rounds[conv_idx : conv_idx + 2]))  # user + gpt

        cur_len = 0
        for i, rou in enumerate(re_rounds):
            if rou == "":
                break
            parts = rou.split(sep)
            if len(parts) != 2:
                break

            # Match the pattern
            match = labels_str_regexp.search(parts[1])
            labels_str = match.group() if match else ""

            instruction_len = len(tokenizer.text_to_ids(parts[0] + sep + labels_str))
            round_len = len(tokenizer.text_to_ids(rou + conv.sep))
            target[cur_len : cur_len + instruction_len] = IGNORE_INDEX

            cur_len += round_len
        target[cur_len:] = IGNORE_INDEX

    if add_extra_token:
        tokens = tokens[:, :-1].contiguous()
        labels = labels[:, 1:].contiguous()
    else:
        labels = torch.roll(labels, shifts=-1, dims=-1)
        labels[:, -1] = IGNORE_INDEX

    return dict(tokens=tokens, labels=labels,)


def preprocess_nv_dpo(sources: dict, tokenizer, cfg,) -> Dict:
    """
    Preprocess a given set of conversational sources using nvgpt conversation template

    This function processes conversations by first ensuring the conversation starts with a 'human' role, then tokenizes the conversations, applies specific token replacements, and finally masks labels for training purposes.

    Parameters:
    - sources: A dictionary containing conversational data. Expected format is a dict of conversations, where each conversation is a list of messages, and each message is a dict with 'from' (role) and 'value' (message text).
    - tokenizer: A tokenizer from the Hugging Face Transformers library used for tokenizing the conversations.
    - cfg: Configuration settings which include 'add_extra_token' (bool) to determine if an extra token should be added to the tokenized output, and 'context_length' for specifying the tokenization context length.

    Returns:
    - Dict: A dictionary containing two keys:
        - 'tokens': A tensor of tokenized conversation data.
        - 'labels': A tensor of labels for the conversation data, used for training models. Labels are masked based on the conversation structure.

    Note:
    - The function includes specific token replacements (e.g., DEFAULT_IMAGE_PATCH_TOKEN, <s>, </s>) and masking techniques for labels.
    - It is designed to work with conversational data where messages alternate between a 'human' and a 'gpt' role.
    - The function asserts that each message in a conversation alternates between the defined roles and skips messages not starting with the 'human' role.
    """

    """<extra_id_0>System\n\n<extra_id_1>User\n{user input}\n<extra_id_1>Assistant\n"""

    conv = conversation_lib.conv_nv_dpo.copy()

    # Apply prompt templates
    conversations = []
    for source in sources:
        conv.messages = []
        conv.system = source.get('system', conv.system)

        strip_end_for_inference = False
        for i, turn in enumerate(source['conversations']):

            if i % 2 == 1:
                turn['from'] = conv.roles[1]
                if "label" in turn:
                    value = DEFAULT_LABELS_TOKEN + turn['label'] + '\n' + turn['value']
                else:
                    value = turn["value"]
                conv.append_message(turn['from'], value)
                if not turn["value"]:
                    strip_end_for_inference = (
                        True  # in inference, current turn is empty, thus end tokens need to striped.
                    )
            else:
                turn['from'] = conv.roles[0]
                conv.append_message(turn['from'], turn['value'])
        context = conv.get_prompt()
        if strip_end_for_inference:
            if context.endswith("\n<extra_id_1>"):
                context = context[: -len("\n<extra_id_1>")] + "\n"
        conversations.append(context)

    add_extra_token = cfg.get("add_extra_token")
    # Tokenize conversations
    tokens = tokenize(
        texts=conversations,
        tokenizer=tokenizer,
        context_length=cfg.get("context_length"),
        add_extra_token=add_extra_token,
    )

    labels = tokens.clone().detach()

    # Mask targets
    sep = conv.sep + conv.roles[1] + "\n"
    for conversation, target in zip(conversations, labels):
        rounds = conversation.split(conv.sep)
        re_rounds = [conv.sep.join(rounds[:3])]  # system + user + gpt

        for conv_idx in range(3, len(rounds), 2):
            re_rounds.append(conv.sep.join(rounds[conv_idx : conv_idx + 2]))  # user + gpt

        cur_len = 0
        for i, rou in enumerate(re_rounds):
            if rou == "":
                break
            parts = rou.split(sep)
            if len(parts) != 2:
                break

            #handle label if exists
            labels_match = re.search(rf"{re.escape(DEFAULT_LABELS_TOKEN)}.*?\n", parts[1])
            instruction_len = len(tokenizer.text_to_ids(parts[0] + sep + (parts[1][:labels_match.end()] if labels_match else "")))
            round_len = len(tokenizer.text_to_ids(rou + conv.sep))
            target[cur_len : cur_len + instruction_len] = IGNORE_INDEX

            cur_len += round_len
        target[cur_len:] = IGNORE_INDEX

    # Check if masking working correctly
    # print([x for x in zip(tokens[0].numpy().tolist(), labels[0].numpy().tolist())])

    if add_extra_token:
        tokens = tokens[:, :-1].contiguous()
        labels = labels[:, 1:].contiguous()
    else:
        labels = torch.roll(labels, shifts=-1, dims=-1)
        labels[:, -1] = IGNORE_INDEX

    return dict(tokens=tokens, labels=labels,)


def preprocess_plain(sources, tokenizer, cfg,) -> Dict:
    """
    Preprocesses plain text sources (no template) for tokenization and label generation.

    This function concatenates conversations with an end signal, tokenizes them, and prepares labels for training.
    It handles sources with a specific structure (expecting two elements in 'conversations') and includes the
    option to add an extra token as specified in the configuration. The function also applies masking to the labels.

    Parameters:
    - sources: A list of source dictionaries. Each source dictionary should have a key 'conversations'
      containing a list of conversation parts.
    - tokenizer: The tokenizer to be used for converting text to tokens.
    - cfg: Configuration dictionary which may include 'context_length' and 'add_extra_token' settings.

    Returns:
    - Dict: A dictionary containing tokenized data and corresponding labels. This includes 'tokens' which are the
      tokenized representations of the conversations, and 'labels' which are used for training the model. The labels
      have specific indices masked with IGNORE_INDEX as per the preprocessing logic.
    """
    # add end signal and concatenate together
    conversations = []
    for source in sources:
        source = source['conversations']
        assert len(source) == 2
        # This line is different from LLaVA repo, we inserted '\n' after <image>.
        conversation = source[0]['value'] + source[1]['value'] + '\n'
        conversations.append(conversation)
    # tokenize conversations
    add_extra_token = cfg.get("add_extra_token")
    tokens = tokenize(
        texts=conversations,
        tokenizer=tokenizer,
        context_length=cfg.get("context_length"),
        add_extra_token=add_extra_token,
    )
    labels = tokens.clone().detach()
    for target, source in zip(labels, sources):
        source = source['conversations']
        tokenized_len = len(tokenizer.text_to_ids(source[0]['value']))
        target[:tokenized_len] = IGNORE_INDEX

    if add_extra_token:
        tokens = tokens[:, :-1].contiguous()
        labels = labels[:, 1:].contiguous()
    else:
        labels = torch.roll(labels, shifts=-1, dims=-1)
        labels[:, -1] = IGNORE_INDEX

    return dict(tokens=tokens, labels=labels,)


class LazySupervisedDataset(Dataset):
    """Dataset for supervised fine-tuning."""

    def __init__(self, data_path: str, tokenizer, multimodal_cfg: dict):
        super(LazySupervisedDataset, self).__init__()
        logging.warning("Loading data...")
        if data_path is not None:
            logging.warning("Loading data...")
            with open(data_path, "r") as file:
                list_data_dict = json.load(file)
        else:
            list_data_dict = []

        logging.warning("Formatting inputs...Skip in lazy mode")
        self.tokenizer = tokenizer
        self.list_data_dict = list_data_dict
        self.multimodal_cfg = multimodal_cfg
        self.conv_template = multimodal_cfg["conv_template"]
        self.image_folder = multimodal_cfg['image_folder']
        self.processor = multimodal_cfg["image_processor"]
        self.image_token_len = multimodal_cfg.get("image_token_len")

        self.image_loader = TarOrFolderImageLoader(self.image_folder)

    def __len__(self):
        return len(self.list_data_dict)

    def __getitem__(self, i) -> Dict[str, torch.Tensor]:
        sources = self.list_data_dict[i]
        if isinstance(i, int):
            sources = [sources]
        assert len(sources) == 1, "Don't know why it is wrapped to a list"  # FIXME
        if 'image' in sources[0]:
            if not isinstance(self.list_data_dict[i]['image'], list):
                self.list_data_dict[i]['image'] = [self.list_data_dict[i]['image']]

            images = []
            for image_file in self.list_data_dict[i]['image']:
                image = self.image_loader.open_image(image_file)
                if image is None:
                    logging.warning(f"Image {image_file} could not be found!")
                image = process_image(self.processor, image, self.multimodal_cfg['image_aspect_ratio'])
                images.append(image)
            images_tensors = torch.tensor([])
            if images:
                images_tensors = torch.stack(images)
                if self.image_token_len is None:
                    cur_token_len = (images_tensors[0].shape[1] // 14) * (
                        images_tensors[0].shape[2] // 14
                    )  # FIXME: 14 is hardcoded patch size
                else:
                    cur_token_len = self.image_token_len
                sources = preprocess_multimodal(
                    copy.deepcopy(sources),
                    self.multimodal_cfg,
                    cur_token_len,
                    use_plain=(self.conv_template == "plain"),
                )
        else:
            images_tensors = torch.tensor([])
            sources = copy.deepcopy(sources)

        if self.conv_template in ["nvgpt", "nv_steerlm"]:
            data_dict = preprocess_nvgpt(sources, self.tokenizer, self.multimodal_cfg,)
        elif self.conv_template == "nv_dpo":
            data_dict = preprocess_nv_dpo(sources, self.tokenizer, self.multimodal_cfg,)
        elif self.conv_template == "v1":
            data_dict = preprocess_v1(sources, self.tokenizer, self.multimodal_cfg,)
        elif self.conv_template == "llama_2":
            data_dict = preprocess_llama_2(sources, self.tokenizer, self.multimodal_cfg,)
        elif self.conv_template == "plain":
            data_dict = preprocess_plain(sources, self.tokenizer, self.multimodal_cfg,)
        else:
            raise ValueError(f"Conversation template `{self.conv_template}` is not supported in Neva now.")

        if isinstance(i, int):
            data_dict = dict(tokens=data_dict["tokens"][0], labels=data_dict["labels"][0])

        # image exist in the data
        if self.multimodal_cfg['is_multimodal']:
            if isinstance(self.processor, CLIPImageProcessor):
                crop_size = [self.processor.crop_size['height'], self.processor.crop_size['width']]
            else:
                crop_size = self.multimodal_cfg['crop_size']
            # image does not exist in the data, but the model is multimodal
            zero_padding = torch.zeros(
                (MAX_NUM_IMAGES - len(images_tensors), 3, crop_size[0], crop_size[1]), dtype=torch.float
            )
            images_tensors = torch.cat((images_tensors, zero_padding), dim=0)
            data_dict['image'] = images_tensors
        return data_dict


class NevaDataset(LazySupervisedDataset):
    """Dataset for supervised fine-tuning."""

    def __init__(self, data_path: str, tokenizer, multimodal_cfg: dict):

        if data_path.endswith(".json"):
            super(NevaDataset, self).__init__(data_path, tokenizer, multimodal_cfg)

        elif data_path.endswith(".jsonl"):
            super(NevaDataset, self).__init__(None, tokenizer, multimodal_cfg)
            logging.warning("Loading image inputs from SteerLM Dataset")
            image_folder = multimodal_cfg['image_folder']
            for line in open(data_path, "r"):
                record = json.loads(line)

                # This currently supports only a single image
                # search for <img src="/absolute/path/to/image" in the conversation
                #   add it as record['image'], remove src tag from the <img> tag

                record['image'] = []
                for turn in record['conversations']:
                    matches = re.finditer('<img src="([^"]+)"', turn['value'])
                    for match in matches:
                        image_name = match.group(1).split("/")[-1]
                        image_path = os.path.join(image_folder, image_name)
                        if not os.path.isfile(image_path):
                            logging.warning(f"Image not found: {image_path}")
                            continue
                        record['image'].append(image_name)  # url
                    turn['value'] = re.sub('<img src="([^"]+)">', DEFAULT_IMAGE_TOKEN, turn['value'])

                self.list_data_dict.append(record)

        else:
            raise ValueError(f"Formatting of {data_path} is not supported in Neva.")


@dataclass
class DataCollatorForSupervisedDataset(object):
    """Collate examples for supervised fine-tuning."""

    model_cfg: DictConfig
    tokenizer: transformers.PreTrainedTokenizer

    def __call__(self, instances: Sequence[Dict]) -> Dict[str, torch.Tensor]:
        max_len = max(instance['tokens'].shape[0] for instance in instances)
<<<<<<< HEAD
        # max_len = (max_len - 1) // 16 * 16 + 16
=======
        max_len = (max_len - 1) // 64 * 64 + 64
>>>>>>> e9d82665
        for instance in instances:
            pad_len = max_len - instance['tokens'].shape[0]
            instance['tokens'] = F.pad(instance['tokens'], (0, pad_len), 'constant', 0)
            instance['labels'] = F.pad(instance['labels'], (0, pad_len), 'constant', -1)

        batch = default_collate(instances)
        tokenizer = self.tokenizer
        model_cfg = self.model_cfg

        tokens = batch['tokens']
        labels = batch['labels']
        media = batch.get('image')

        attention_mask, loss_mask, position_ids = get_ltor_masks_and_position_ids(
            data=tokens,
            eod_token=tokenizer.eos_id,
            eod_mask_loss=model_cfg.data.get("eod_mask_loss", False),
            reset_attention_mask=False,
            reset_position_ids=False,
        )

        loss_mask[labels == -1] = 0.0
        tokens[tokens == -1] = 0
        labels[labels == -1] = 0

        if media is None:
            raise NotImplementedError
        else:
            media = rearrange(media, "b T c h w -> b T 1 c h w")

        batch = {
            'tokens': tokens,
            'labels': labels,
            'attention_mask': attention_mask,
            'loss_mask': loss_mask,
            'position_ids': position_ids,
            'media': media,
        }
        return batch


def make_supervised_data_module(tokenizer, image_processor, model_cfg) -> Dict:
    """Make dataset and collator for supervised fine-tuning."""
    data_cfg = model_cfg.data
    add_extra_token = 1
    if getattr(model_cfg, 'no_seqlen_plus_one_input_tokens', False):
        add_extra_token = 0
    crop_size = data_cfg.get("crop_size", (224, 224))

    train_dataset = NevaDataset(
        tokenizer=tokenizer,
        data_path=data_cfg.data_path,
        multimodal_cfg=dict(
            is_multimodal=data_cfg.is_multimodal,
            sep_image_conv_front=data_cfg.sep_image_conv_front,
            conv_template=data_cfg.get("conv_template", "nvgpt"),
            crop_size=crop_size,
            image_token_len=data_cfg.image_token_len,
            image_folder=data_cfg.image_folder,
            image_aspect_ratio=data_cfg.image_aspect_ratio,
            use_im_start_end=getattr(model_cfg.mm_cfg, 'use_im_start_end', False),
            image_processor=image_processor,
            add_extra_token=add_extra_token,
            context_length=model_cfg.encoder_seq_length,
        ),
    )

    return dict(train_dataset=train_dataset, eval_dataset=train_dataset)<|MERGE_RESOLUTION|>--- conflicted
+++ resolved
@@ -796,11 +796,7 @@
 
     def __call__(self, instances: Sequence[Dict]) -> Dict[str, torch.Tensor]:
         max_len = max(instance['tokens'].shape[0] for instance in instances)
-<<<<<<< HEAD
-        # max_len = (max_len - 1) // 16 * 16 + 16
-=======
         max_len = (max_len - 1) // 64 * 64 + 64
->>>>>>> e9d82665
         for instance in instances:
             pad_len = max_len - instance['tokens'].shape[0]
             instance['tokens'] = F.pad(instance['tokens'], (0, pad_len), 'constant', 0)
