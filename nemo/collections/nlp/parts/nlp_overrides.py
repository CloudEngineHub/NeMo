--- conflicted
+++ resolved
@@ -475,13 +475,7 @@
             logging.warning(
                 'Distributed checkpoints requires DistributedCheckpointIO plugin to be used. Setting up a default now.'
             )
-<<<<<<< HEAD
-            self.checkpoint_io = DistributedCheckpointIO(
-                self.lightning_module.cfg.get('dist_ckpt_format', 'torch_dist')
-            )
-=======
             self.checkpoint_io = DistributedCheckpointIO.from_config(self.lightning_module.cfg)
->>>>>>> 865839e8
         if not has_sharded_state_dict and has_dist_ckpt_io:
             logging.warning(
                 'DistributedCheckpointIO configured but should not be used. Reverting back to TorchCheckpointIO'
@@ -1157,11 +1151,7 @@
                 tmp_model_weights_ckpt = os.path.join(tmpdir, self.model_weights_ckpt)
                 tmp_model_weights_dir = os.path.splitext(tmp_model_weights_ckpt)[0]
                 assert os.path.isdir(tmp_model_weights_dir), f'Expected {tmp_model_weights_dir} to be a directory.'
-<<<<<<< HEAD
-                checkpoint_io = DistributedCheckpointIO(conf.get('dist_ckpt_format', 'torch_dist'))
-=======
                 checkpoint_io = DistributedCheckpointIO.from_config(conf)
->>>>>>> 865839e8
                 checkpoint = checkpoint_io.load_checkpoint(tmp_model_weights_dir, sharded_state_dict=checkpoint)
                 instance.on_load_checkpoint(checkpoint)
                 if hasattr(instance, 'setup_transformer_engine_tp_groups'):
