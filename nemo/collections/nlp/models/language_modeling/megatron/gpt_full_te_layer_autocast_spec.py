# Copyright (c) 2024, NVIDIA CORPORATION.  All rights reserved.
#
# Licensed under the Apache License, Version 2.0 (the "License");
# you may not use this file except in compliance with the License.
# You may obtain a copy of the License at
#
#     http://www.apache.org/licenses/LICENSE-2.0
#
# Unless required by applicable law or agreed to in writing, software
# distributed under the License is distributed on an "AS IS" BASIS,
# WITHOUT WARRANTIES OR CONDITIONS OF ANY KIND, either express or implied.
# See the License for the specific language governing permissions and
# limitations under the License.

from typing import Any, Callable, Optional

import torch

from nemo.collections.nlp.modules.common.megatron.utils import ApexGuardDefaults
from nemo.collections.nlp.parts import utils_funcs

try:
<<<<<<< HEAD
=======
    from transformer_engine.pytorch import TransformerLayer

    HAVE_TE = True

except (ImportError, ModuleNotFoundError) as e:

    TransformerLayer = ApexGuardDefaults

    HAVE_TE = False
    IMPORT_ERROR = e

try:
>>>>>>> eb7941dc
    from megatron.core import parallel_state, tensor_parallel
    from megatron.core.transformer.spec_utils import ModuleSpec
    from megatron.core.transformer.transformer_layer import BaseTransformerLayer
    from megatron.core.transformer.utils import make_sharded_tensors_for_checkpoint

    HAVE_MEGATRON_CORE = True

<<<<<<< HEAD
except (ImportError, ModuleNotFoundError):

    BaseTransformerLayer = ApexGuardDefaults

    HAVE_MEGATRON_CORE = False

from transformer_engine.pytorch import TransformerLayer
=======
except (ImportError, ModuleNotFoundError) as e:

    ModuleSpec = BaseTransformerLayer = ApexGuardDefaults

    HAVE_MEGATRON_CORE = False
    IMPORT_ERROR = e
>>>>>>> eb7941dc


# Copied from nemo/collections/nlp/modules/common/megatron/transformer.py
# as the source file is slated to be removed
class AutocastTransformerLayer(TransformerLayer):
    def __init__(
        self,
        hidden_size: int,
        ffn_hidden_size: int,
        layernorm_epsilon: float,
        num_attention_heads: int,
        init_method: Callable,
        output_layer_init_method: Callable,
        hidden_dropout: float,
        attention_dropout: float,
        layer_number: Optional[int] = None,
        kv_channels: Optional[int] = None,
        self_attn_mask_type: str = "causal",
        tp_group: Optional[Any] = None,
        tp_size: int = 1,
        params_dtype: torch.dtype = torch.float32,
        get_rng_state_tracker: Optional[Callable] = None,
        fuse_wgrad_accumulation: bool = False,
        seq_length: Optional[int] = None,
        micro_batch_size: Optional[int] = None,
        sequence_parallel: bool = False,
        apply_residual_connection_post_layernorm: bool = False,
        output_layernorm: bool = False,
        layer_type: str = "encoder",
        drop_path_rate: float = 0,
        use_emha: bool = False,
        ub_tp_comm_overlap: bool = False,
        ub_bulk_wgrad: bool = True,
        ub_bulk_dgrad: bool = True,
        ub_split_ag: bool = True,
        ub_split_rs: bool = True,
        ub_atomic_gemm_ag: bool = False,
        ub_atomic_gemm_rs: bool = False,
        autocast_dtype: Any = 16,
        zero_centered_gamma: bool = False,
        device: str = 'cuda',
    ) -> None:
        if not HAVE_MEGATRON_CORE or not HAVE_TE:
            raise ImportError(IMPORT_ERROR)

        super().__init__(
            hidden_size=hidden_size,
            ffn_hidden_size=ffn_hidden_size,
            layernorm_epsilon=layernorm_epsilon,
            num_attention_heads=num_attention_heads,
            init_method=init_method,
            output_layer_init_method=output_layer_init_method,
            hidden_dropout=hidden_dropout,
            attention_dropout=attention_dropout,
            layer_number=layer_number,
            kv_channels=kv_channels,
            self_attn_mask_type=self_attn_mask_type,
            tp_group=tp_group,
            tp_size=tp_size,
            params_dtype=params_dtype,
            get_rng_state_tracker=get_rng_state_tracker,
            fuse_wgrad_accumulation=fuse_wgrad_accumulation,
            seq_length=seq_length,
            micro_batch_size=micro_batch_size,
            sequence_parallel=sequence_parallel,
            apply_residual_connection_post_layernorm=apply_residual_connection_post_layernorm,
            output_layernorm=output_layernorm,
            layer_type=layer_type,
            drop_path_rate=drop_path_rate,
            set_parallel_mode=tp_size > 1,
            fuse_qkv_params=True,
            zero_centered_gamma=zero_centered_gamma,
            ub_tp_comm_overlap=ub_tp_comm_overlap,
            ub_bulk_wgrad=ub_bulk_wgrad,
            ub_bulk_dgrad=ub_bulk_dgrad,
            ub_split_ag=ub_split_ag,
            ub_split_rs=ub_split_rs,
            ub_atomic_gemm_ag=ub_atomic_gemm_ag,
            ub_atomic_gemm_rs=ub_atomic_gemm_rs,
            device=device,
        )
        # use_emha=use_emha,

        # Dtype for forward pass - ignore amp O2
        self.dtype = utils_funcs.torch_dtype_from_precision(autocast_dtype, megatron_amp_O2=None)

    def forward(
        self,
        hidden_states: torch.Tensor,
        attention_mask: torch.Tensor,
        encoder_output: Optional[torch.Tensor] = None,
        enc_dec_attn_mask: Optional[torch.Tensor] = None,
        inference_params: Optional[Any] = None,
        is_first_microbatch: Optional[bool] = None,
        checkpoint_core_attention: Optional[bool] = False,
    ) -> torch.Tensor:
        if self.dtype == torch.float32:
            return super().forward(
                hidden_states,
                attention_mask,
                encoder_output=encoder_output,
                enc_dec_attn_mask=enc_dec_attn_mask,
                inference_params=inference_params,
                is_first_microbatch=is_first_microbatch,
                checkpoint_core_attention=checkpoint_core_attention,
            )
        with torch.autocast(device_type="cuda", dtype=self.dtype):
            return super().forward(
                hidden_states,
                attention_mask,
                encoder_output=encoder_output,
                enc_dec_attn_mask=enc_dec_attn_mask,
                inference_params=inference_params,
                is_first_microbatch=is_first_microbatch,
                checkpoint_core_attention=checkpoint_core_attention,
            )


class TETransformerLayerAutocast(AutocastTransformerLayer, BaseTransformerLayer):
    def __init__(self, config, layer_number=1, hidden_dropout=None):
        if not HAVE_MEGATRON_CORE or not HAVE_TE:
            raise ImportError(IMPORT_ERROR)

        self.config = config
        self.is_first_microbatch = True
        precision = 'bf16' if config.bf16 else 16

        super().__init__(
            hidden_size=config.hidden_size,
            ffn_hidden_size=config.ffn_hidden_size,
            layernorm_epsilon=config.layernorm_epsilon,
            num_attention_heads=config.num_attention_heads,
            init_method=config.init_method,
            output_layer_init_method=config.output_layer_init_method,
            hidden_dropout=config.hidden_dropout,
            attention_dropout=config.attention_dropout,
            layer_number=layer_number + self._get_layer_offset(),
            kv_channels=config.kv_channels,
            # self_attn_mask_type='causal', # Use default 'causal'
            tp_size=parallel_state.get_tensor_model_parallel_world_size(),
            params_dtype=config.params_dtype,
            get_rng_state_tracker=tensor_parallel.random.get_cuda_rng_tracker,
            fuse_wgrad_accumulation=config.gradient_accumulation_fusion,
            seq_length=None,  # used for jit warmup
            micro_batch_size=None,  # used for jit warmup
            sequence_parallel=config.sequence_parallel,
            apply_residual_connection_post_layernorm=config.apply_residual_connection_post_layernorm,
            autocast_dtype=precision,
            # use_emha=False, # Use default 'False'
            ub_tp_comm_overlap=config.tp_comm_overlap,
            ub_bulk_wgrad=config.tp_comm_bulk_wgrad,
            ub_bulk_dgrad=config.tp_comm_bulk_dgrad,
            ub_split_ag=config.tp_comm_split_ag,
            ub_split_rs=config.tp_comm_split_rs,
            ub_atomic_gemm_ag=config.tp_comm_atomic_ag,
            ub_atomic_gemm_rs=config.tp_comm_atomic_rs,
            zero_centered_gamma=config.layernorm_zero_centered_gamma,
            device='cpu' if config.use_cpu_initialization else 'cuda',
        )

    # Called by MCore's TransformerBlock.forward
    # megatron/core/transformer/transformer_block.py
    def forward(
        self,
        hidden_states,
        attention_mask,
        context=None,
        context_mask=None,
        rotary_pos_emb=None,
        inference_params=None,
        packed_seq_params=None,  # TODO: handle this
    ):
        hidden_states = super().forward(
            hidden_states,
            attention_mask=attention_mask,
            encoder_output=context,
            enc_dec_attn_mask=context_mask,
            inference_params=inference_params,
            is_first_microbatch=self.is_first_microbatch,
            # checkpoint_core_attention,
        )
        self.is_first_microbatch = False
        context = None

        return hidden_states, context

    def _get_layer_offset(self):

        pipeline_rank = parallel_state.get_pipeline_model_parallel_rank()

        num_layers_per_pipeline_rank = (
            self.config.num_layers // parallel_state.get_pipeline_model_parallel_world_size()
        )

        if parallel_state.get_virtual_pipeline_model_parallel_world_size() is not None:
            vp_rank = parallel_state.get_virtual_pipeline_model_parallel_rank()
            vp_size = parallel_state.get_virtual_pipeline_model_parallel_world_size()

            total_num_layers = self.config.num_layers
            num_layers_per_virtual_rank = num_layers_per_pipeline_rank // vp_size
            total_virtual_chunks = total_num_layers // vp_size
            offset = vp_rank * total_virtual_chunks + (pipeline_rank * num_layers_per_virtual_rank)

        else:
            # Each stage gets a contiguous set of layers.
            if parallel_state.get_pipeline_model_parallel_world_size() > 1:
                offset = pipeline_rank * num_layers_per_pipeline_rank
            else:
                offset = 0

        return offset

    def sharded_state_dict(self, prefix: str = '', sharded_offsets: tuple = ()):
        TENSOR_PARALLEL_LAYERS_AXIS_MAP = {
            'self_attention.layernorm_qkv.weight': 0,
            'self_attention.layernorm_qkv.bias': 0,
            "self_attention.proj.weight": 1,
            "layernorm_mlp.fc1_weight": 0,
            "layernorm_mlp.fc1_bias": 0,
            "layernorm_mlp.fc2_weight": 1,
        }

        state_dict = self.state_dict(prefix='', keep_vars=True)
        sharded_state_dict = make_sharded_tensors_for_checkpoint(
            state_dict, prefix, TENSOR_PARALLEL_LAYERS_AXIS_MAP, sharded_offsets
        )

        # TODO: we need to add sharded_state_dict_keys_map to the config. Like in TransformerLayer submodules config
        # prefixed_map = {
        #    f'{prefix}{k}': f'{prefix}{v}'
        #    for k, v in self.config.sharded_state_dict_keys_map.items()
        # }

        # if prefixed_map:
        #    apply_prefix_mapping(sharded_state_dict, prefixed_map)

        return sharded_state_dict


# Use this spec to use the full Transformer layer from Transformer Engine
def get_gpt_full_te_layer_autocast_spec() -> ModuleSpec:
    if not HAVE_MEGATRON_CORE or not HAVE_TE:
        raise ImportError(IMPORT_ERROR)

    return ModuleSpec(module=TETransformerLayerAutocast)<|MERGE_RESOLUTION|>--- conflicted
+++ resolved
@@ -20,8 +20,6 @@
 from nemo.collections.nlp.parts import utils_funcs
 
 try:
-<<<<<<< HEAD
-=======
     from transformer_engine.pytorch import TransformerLayer
 
     HAVE_TE = True
@@ -34,7 +32,6 @@
     IMPORT_ERROR = e
 
 try:
->>>>>>> eb7941dc
     from megatron.core import parallel_state, tensor_parallel
     from megatron.core.transformer.spec_utils import ModuleSpec
     from megatron.core.transformer.transformer_layer import BaseTransformerLayer
@@ -42,22 +39,12 @@
 
     HAVE_MEGATRON_CORE = True
 
-<<<<<<< HEAD
-except (ImportError, ModuleNotFoundError):
-
-    BaseTransformerLayer = ApexGuardDefaults
-
-    HAVE_MEGATRON_CORE = False
-
-from transformer_engine.pytorch import TransformerLayer
-=======
 except (ImportError, ModuleNotFoundError) as e:
 
     ModuleSpec = BaseTransformerLayer = ApexGuardDefaults
 
     HAVE_MEGATRON_CORE = False
     IMPORT_ERROR = e
->>>>>>> eb7941dc
 
 
 # Copied from nemo/collections/nlp/modules/common/megatron/transformer.py
