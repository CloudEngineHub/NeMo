# Copyright (c) 2023, NVIDIA CORPORATION.  All rights reserved.
#
# Licensed under the Apache License, Version 2.0 (the "License");
# you may not use this file except in compliance with the License.
# You may obtain a copy of the License at
#
#     http://www.apache.org/licenses/LICENSE-2.0
#
# Unless required by applicable law or agreed to in writing, software
# distributed under the License is distributed on an "AS IS" BASIS,
# WITHOUT WARRANTIES OR CONDITIONS OF ANY KIND, either express or implied.
# See the License for the specific language governing permissions and
# limitations under the License.
import itertools
import json
from functools import partial
from typing import Any, Optional

import torch
from omegaconf import DictConfig, ListConfig
from pytorch_lightning.loops.fetchers import _DataFetcherWrapper
from pytorch_lightning.trainer.trainer import Trainer

from nemo.collections.common.metrics import MetricStringToTorchMetric
from nemo.collections.nlp.data.language_modeling.megatron.base_dataset_utils import (
    get_datasets_weights_and_num_samples,
)
from nemo.collections.nlp.data.language_modeling.megatron.blendable_dataset import BlendableDataset
from nemo.collections.nlp.data.language_modeling.megatron.gpt_sft_chat_dataset import GPTSFTChatDataset
from nemo.collections.nlp.data.language_modeling.megatron.gpt_sft_dataset import GPTSFTDataset, GPTSFTPackedDataset
from nemo.collections.nlp.data.language_modeling.megatron.megatron_batch_samplers import (
    MegatronPretrainingBatchSampler,
)
from nemo.collections.nlp.models.language_modeling.megatron_gpt_model import MegatronGPTModel
from nemo.collections.nlp.modules.common.megatron.utils import get_iterator_k_split
from nemo.collections.nlp.modules.common.text_generation_utils import generate, get_computeprob_response
from nemo.collections.nlp.parts.mixins.nlp_adapter_mixins import NLPAdapterModelMixin
from nemo.collections.nlp.parts.utils_funcs import get_last_rank
from nemo.utils import AppState, logging

try:
    from apex.transformer.pipeline_parallel.utils import (
        _reconfigure_microbatch_calculator,
        get_current_global_batch_size,
        get_micro_batch_size,
        get_num_microbatches,
    )

    HAVE_APEX = True
except (ImportError, ModuleNotFoundError):
    HAVE_APEX = False

try:
    from megatron.core import parallel_state
    from megatron.core.pipeline_parallel.schedules import get_forward_backward_func

    HAVE_MEGATRON_CORE = True

except (ImportError, ModuleNotFoundError):

    HAVE_MEGATRON_CORE = False


__all__ = ['MegatronGPTSFTModel']


class MegatronGPTSFTModel(NLPAdapterModelMixin, MegatronGPTModel):
    """
    Megatron GPT Supervised Fine-Tuning
    """

    def __init__(self, cfg: DictConfig, trainer: Trainer):
        if not HAVE_APEX:
            raise ImportError(
                "Apex was not found. Please see the NeMo README for installation instructions: https://github.com/NVIDIA/NeMo#megatron-gpt."
            )
        super().__init__(cfg, trainer=trainer)
        self.sep_id = cfg.get('sep_id', 49704)
        if hasattr(self.cfg.data, "validation_ds"):
            self.val_metric, self.val_metric_name = self.setup_metric(self.cfg.data.validation_ds)
            self.val_metric = torch.nn.ModuleList(self.val_metric) if self.val_metric is not None else None
            # Used other keys from metadata to calulate metrics
            if hasattr(self.cfg.data.validation_ds, "metric"):
                self.val_metric_label_key = self.cfg.data.validation_ds.metric.get('label_key', 'labels')

        if hasattr(self.cfg.data, "test_ds"):
            self.test_metric, self.test_metric_name = self.setup_metric(self.cfg.data.test_ds)
            self.test_metric = torch.nn.ModuleList(self.test_metric) if self.test_metric is not None else None
            # Used other keys from metadata to calulate metrics
            if hasattr(self.cfg.data.test_ds, "metric"):
                self.test_metric_label_key = self.cfg.data.test_ds.metric.get('label_key', 'labels')

        # Set the profile start and end steps in the unit of global batach
        if hasattr(self, '_nsys_profile_enabled'):
            self._nsys_profile_start_step = self.cfg.nsys_profile.get('start_step', 0)
            self._nsys_profile_end_step = self.cfg.nsys_profile.get('end_step', 0)
        if hasattr(self, '_memory_profile_enabled'):
            self._memory_profile_start_step = self.cfg.memory_profile.get('start_step', 0)
            self._memory_profile_end_step = self.cfg.memory_profile.get('end_step', 0)

        self.virtual_tokens = 0
        self.init_global_step = 0
        self.enforce_divisible_batch = True  # used for gradient accumulation

        # self.previous_logits = None
        # self.previous_forward_args = None
        # self.previous_loss_mask = None

        self.c_kl = self.cfg.get('c_kl')
        self.use_absolute_kl = self.cfg.get('use_absolute_kl')
        self.use_log_softmax_kl = self.cfg.get('use_log_softmax_kl')

        self.previous_logits = None
        self.previous_forward_args = None
        self.previous_loss_mask = None

        self.c_kl = self.cfg.get('c_kl')
        self.use_absolute_kl = self.cfg.get('use_absolute_kl')
        self.use_log_softmax_kl = self.cfg.get('use_log_softmax_kl')

    def setup_metric(self, data_cfg):
        metric_name = "exact_string_match"
        if not hasattr(data_cfg, "metric"):
            metric = MetricStringToTorchMetric["exact_string_match"]
        else:
            if not hasattr(data_cfg.metric, "name"):
                raise ValueError("Metric name is not provided in the metric config.")
            if data_cfg.metric.name == "loss":
                return None, "loss"
            if data_cfg.metric.name not in MetricStringToTorchMetric:
                raise KeyError(
                    f"{data_cfg.metric.name} is not supported. List of supported metrics: {MetricStringToTorchMetric.keys()}"
                )
            if data_cfg.metric.name in self._metrics_require_string2category_map:
                if data_cfg.metric.average is None:
                    raise ValueError(
                        f"{data_cfg.metric.name} requires specifying whether you want to compute a micro or macro average. Found None."
                    )
            if (
                data_cfg.metric.get('labels_are_strings', False)
                and data_cfg.metric.name in self._metrics_require_string2category_map
            ):
                if data_cfg.metric.num_classes is None:
                    raise ValueError(
                        "Number of classes is not provided in the metric section within the data config. "
                        f"Please provide the number of classes in the data config to use the {data_cfg.metric.name} metric."
                    )
                if data_cfg.metric.get('class_labels', None) is None or not isinstance(
                    data_cfg.metric.get('class_labels', None), ListConfig
                ):
                    raise ValueError(
                        "Class labels are not provided properly in the metric section witnin the data config. "
                        f"Please provide the class labels as a list of strings in the data config to use the {data_cfg.metric.name} metric."
                    )
                if len(data_cfg.metric.get('class_labels', None)) != data_cfg.metric.num_classes:
                    raise ValueError(
                        f"Number of class labels {len(data_cfg.metric.get('class_labels', None))} does not match `num_classes` : {data_cfg.metric.num_classes}"
                    )

            metric_name = data_cfg.metric.name
            metric = MetricStringToTorchMetric[metric_name]

            if isinstance(data_cfg.file_names, ListConfig):
                if 'rouge' not in data_cfg.metric.name:
                    metric = [
                        metric(average=data_cfg.metric.average, num_classes=data_cfg.metric.num_classes)
                        for _ in range(len(data_cfg.file_names))
                    ]
                else:
                    metric = [metric() for _ in range(len(data_cfg.file_names))]
            else:
                if 'rouge' not in data_cfg.metric.name:
                    metric = [metric(average=data_cfg.metric.average, num_classes=data_cfg.metric.num_classes)]
                else:
                    metric = [metric()]

        return metric, metric_name

    @property
    def _metrics_require_string2category_map(self):
        return set(["f1", "accuracy", "average_precision"])

    def maybe_setup_test(self):
        if hasattr(self.cfg.data, 'test_ds') and self.cfg.data.test_ds.get('file_names', None) is not None:
            self._test_dl = self.setup_eval_dataloader(self._test_ds, self.cfg.data.test_ds)
        return

    def setup(self, stage=None):
        # NOTE: super().__init__ will try and setup train/val/test datasets, but we sidestep this using a if self._train_ds is not None condition
        # We then set things up for real only once setup() of this class is called.
        resume_checkpoint_path = self.trainer.ckpt_path
        self.setup_complete = True
        if resume_checkpoint_path:
            init_consumed_samples = self._extract_consumed_samples_from_ckpt(resume_checkpoint_path)
        else:
            init_consumed_samples = 0
        self.init_consumed_samples = init_consumed_samples

        if stage == 'predict':
            return

        # If the user wants to manually override train and validation dataloaders before calling `.fit()`
        if self._train_dl is not None and self._validation_dl is not None:
            return
        self.build_train_valid_test_datasets(stage=stage)
        if hasattr(self, '_train_ds'):
            self.setup_training_dataloader()
        if hasattr(self, '_validation_ds'):
            self._validation_dl = self.setup_eval_dataloader(self._validation_ds, self.cfg.data.validation_ds)
        self.maybe_setup_test()

        # when using pipeline model parallel the final stage need to initialize word embeddings
        self.initialize_last_rank_embeddings()

        if self.cfg.get('transformer_engine', False) or self.cfg.get('mcore_gpt', False):
            self.setup_transformer_engine_tp_groups()
            self.setup_transformer_engine_cp_groups()
        self.setup_complete = True

    def _build_dataset(self, data_cfg, is_train=True):
        packed_sequence = data_cfg.get("packed_sequence", False)
        datasets = []
        # Determine if we are using a single dataset or a list of datasets.
        is_list_config = isinstance(data_cfg.file_names, ListConfig)
        if not is_list_config:
            raise ValueError(f"SFT train/validation datasets must be provided as a list of individual JSONL files.")

        if is_train:
            # Construct the data prefix list for `get_datasets_weights_and_num_samples()`
            # that is of the format [weight1,file_name1,weight2,file_name2,...]
            if data_cfg.concat_sampling_probabilities is None or not isinstance(
                data_cfg.concat_sampling_probabilities, ListConfig
            ):
                raise ValueError(
                    (
                        f"concat_sampling_probabilities must be a ListConfig with the same number of files in file_names."
                        f"Found: {data_cfg.concat_sampling_probabilities}"
                    )
                )

            if len(data_cfg.get('concat_sampling_probabilities', None)) != len(data_cfg.file_names):
                raise ValueError(
                    (
                        f"concat_sampling_probabilities must be of the same size as file_names.",
                        f"Provided size {len(data_cfg.concat_sampling_probabilities)}, number of datasets {len(data_cfg.file_names)}",
                    )
                )

            data_prefix = []
            for weight, prefix in zip(data_cfg.concat_sampling_probabilities, data_cfg.file_names):
                data_prefix.append(weight)
                data_prefix.append(prefix)

            if self.trainer.max_steps is None or self.trainer.max_steps <= 0:
                raise ValueError(
                    f'Trainer max_steps must be set to a positive integer. Found {self.trainer.max_steps}'
                )
            num_train_samples = [self.trainer.max_steps * data_cfg.global_batch_size]
            _, _, num_train_samples_per_dataset = get_datasets_weights_and_num_samples(data_prefix, num_train_samples)
            num_train_samples_after_blend = sum([x[0] for x in num_train_samples_per_dataset])
        else:
            num_train_samples_per_dataset = [[None]] * len(data_cfg.file_names)

        # Check dataset max_seq_legnth and max_position_embeddings size
        if (
            self.cfg.get('position_embedding_type', None) in [None, 'learned_absolute']
            and data_cfg.max_seq_length > self.cfg.max_position_embeddings
        ):
            logging.warning(
                f"Set dataset max_seq_length to max_position_embeddings {self.cfg.max_position_embeddings} if using learned_absolute position embedding"
            )
            data_cfg.max_seq_length = self.cfg.max_position_embeddings

        # TE requires that the first input dim is divisible by 8 and the second by 16 for fp8
        # When using sequence parallel, sequence will further be split by TP size
        # When using context parallel, sequence is split by CP size as well
        pad_seq_length_to_mult = (
            8 * self.cfg.get('tensor_model_parallel_size', 1) if self.cfg.get('sequence_parallel', False) else 16
        )
        pad_seq_length_to_mult *= self.cfg.get('context_parallel_size', 1)

        dataset_kwargs = {}
        for file_path, num_samples in zip(data_cfg.file_names, num_train_samples_per_dataset):
            if self.cfg.data.get("chat", False):
                dataset_cls = GPTSFTChatDataset
            elif packed_sequence:
                dataset_cls = GPTSFTPackedDataset
                dataset_kwargs = {'return_cu_seqlen': data_cfg.get("packed_sequence_return_cu_seqlen", True)}
                assert data_cfg.micro_batch_size == 1, "Micro batch size must be 1 if using packed sequence"
            else:
                dataset_cls = GPTSFTDataset

            # TODO(akoumparouli): MCore assumes/requires equal length input sequences.
            if not data_cfg.get('pad_to_max_length', False) and self.cfg.get('expert_model_parallel_size', 1) > 1:
                raise ValueError('Expert parallelism requires pad_to_max_length')

            dataset = dataset_cls(
                file_path=file_path,
                tokenizer=self.tokenizer,
                max_seq_length=data_cfg.max_seq_length,
                min_seq_length=data_cfg.min_seq_length,
                pad_seq_length_to_mult=pad_seq_length_to_mult,
                add_bos=data_cfg.get('add_bos', False),
                add_eos=data_cfg.get('add_eos', True),
                add_sep=data_cfg.get('add_sep', False),
                sep_id=self.sep_id,
                max_num_samples=num_samples[0],
                seed=data_cfg.get('seed', 1234),
                label_key=data_cfg.get('label_key', 'answer'),
                answer_only_loss=self.cfg.get('answer_only_loss', True),
                truncation_field=data_cfg.get('truncation_field', 'text'),
                pad_to_max_length=data_cfg.get('pad_to_max_length', False),
                index_mapping_dir=data_cfg.get('index_mapping_dir', None),
                prompt_template=data_cfg.get('prompt_template', None),
                ceil_to_power_2=data_cfg.get('ceil_to_power_2', False),
                get_attention_mask_from_fusion=data_cfg.get('get_attention_mask_from_fusion', False),
                virtual_tokens=self.virtual_tokens,
                tokens_to_generate=data_cfg.get(
                    'tokens_to_generate', 0
                ),  # used at inference time to allocate tensor positions for tokens that will be generated by inf procedure.
                memmap_workers=data_cfg.get(
                    'memmap_workers', None
                ),  # used to set num. of workers to create the memmap index files
                hf_dataset=data_cfg.get(
                    'hf_dataset', False
                ),  # Whether to load the json file with the HuggingFace dataset. otherwise, will load the jsonl file with the JSONLMemMapDataset.
                truncation_method=data_cfg.get(
                    'truncation_method', 'right'
                ),  # used to choose truncation method. Options: ['random', 'left', 'right']
                special_tokens=self.cfg.data.get(
                    'chat_prompt_tokens', None
                ),  # special tokens for the chat prompts, a dictionary of {token_type: token}. Default: {'system_turn_start': '<extra_id_0>', 'turn_start': '<extra_id_1>', 'label_start': '<extra_id_2>', 'end_of_turn': '\n', "end_of_name": "\n"}
                is_test=not is_train,
                **dataset_kwargs,
            )
            datasets.append(dataset)
        if is_train:
            if packed_sequence:
                num_train_samples_after_blend = sum(len(dataset) for dataset in datasets)
            dataset = BlendableDataset(
                datasets=datasets, weights=data_cfg.concat_sampling_probabilities, size=num_train_samples_after_blend
            )
            return dataset
        else:
            return datasets

    def _determine_log_key(self, data_config, dataloader_idx, metric_name, mode):
        # Function that determines whether to log based on the user provided name of the dataset or the dataloader index.
        base_key = f"{mode}_{metric_name}_" if metric_name is not None else f"{mode}_"
        # If the user provided names for each validation/test dataset, use those.
        if hasattr(data_config, "names") and data_config.names is not None:
            # With only a single validation/test dataset, the name is not a list.
            if not isinstance(data_config.names, ListConfig):
                name = data_config.names
            else:
                name = data_config.names[dataloader_idx]
            return base_key + name
        else:
            return base_key + f"dataloader{dataloader_idx}"

    def fwd_bwd_step(self, dataloader_iter, forward_only, first_val_step=None):
        # Return only batch if batch, batch_idx, dataloder_idx are extracted as a tuple in the previous func
        # call like validation_step otherwise return tuple (in which case dataloader_iter is still a PTL _DataFetcherWrapper object)
        if isinstance(dataloader_iter, _DataFetcherWrapper):
            batch, _, _ = next(dataloader_iter)
        else:
            batch = next(dataloader_iter)

        log_token_counts = self.cfg.get('log_token_counts', False)
        if log_token_counts:
            token_count_avg = sum(batch['token_count']) / len(batch['token_count'])

        # Pass only torch.Tensor to prevent errors when process get_iterator_k_split()
        batch = {k: v for k, v in batch.items() if isinstance(v, (torch.Tensor, list))}
        _, seq_length = batch['tokens'].shape
        data_iter = get_iterator_k_split(batch, get_num_microbatches(), self.enforce_divisible_batch)

        if log_token_counts:
            self.log('seq_length_padded', seq_length, prog_bar=True, batch_size=1)
            self.log('tokens_avg', token_count_avg, prog_bar=True, sync_dist=True, batch_size=1)

        # handle asynchronous grad reduction
        no_sync_func = None
        grad_sync_func = None
        param_sync_func = None
        if not forward_only and self.with_distributed_adam and not self.use_mcore_dist_optim:
            no_sync_func = partial(
                self._optimizer.no_sync,
                greedy_grad_copy=self.megatron_amp_O2,
            )
            grad_sync_func = self.reduce_overlap_gradients
            param_sync_func = self.sync_overlap_parameters

        for module in self.get_model_module_list():
            module.config.no_sync_func = no_sync_func
            module.config.grad_sync_func = grad_sync_func
            module.config.param_sync_func = param_sync_func

        fwd_bwd_function = get_forward_backward_func()

        losses_reduced_per_micro_batch, output_logits, forward_args, loss_mask = fwd_bwd_function(
            forward_step_func=self.get_forward_output_and_loss_func(tuning=True, validation_step=forward_only),
            data_iterator=self._make_data_iterator_list(data_iter),
            model=self.model,
            num_microbatches=get_num_microbatches(),
            forward_only=forward_only,
            seq_length=seq_length,
            micro_batch_size=get_micro_batch_size(),
            first_val_step=first_val_step,
<<<<<<< HEAD
            previous_logits = self.previous_logits,
            previous_forward_args = self.previous_forward_args,
            previous_loss_mask = self.previous_loss_mask,
        )
        self.previous_logits = output_logits.detach()
        self.previous_forward_args = {
            'input_ids': forward_args['input_ids'].detach(),
            'position_ids': forward_args['position_ids'].detach(),
            'labels': forward_args['labels'].detach(),
            'attention_mask': None,
        }
        self.previous_loss_mask = loss_mask.detach()
=======
            # previous_logits = self.previous_logits,
            # previous_forward_args = self.previous_forward_args,
            # previous_loss_mask = self.previous_loss_mask,
        )
        # self.previous_logits = output_logits.detach()
        # self.previous_forward_args = {
        #     'input_ids': forward_args['input_ids'].detach(),
        #     'position_ids': forward_args['position_ids'].detach(),
        #     'labels': forward_args['labels'].detach(),
        #     'attention_mask': None,
        # }
        # self.previous_loss_mask = loss_mask.detach()
>>>>>>> 2a7b9690

        non_loss_tensors = {}
        # only the last stages of the pipeline return losses
        if losses_reduced_per_micro_batch:
            for item in losses_reduced_per_micro_batch:
                for k, v in item.items():
                    if k != 'avg':
                        av = non_loss_tensors.get(k, [])
                        av.append(v)
                        non_loss_tensors[k] = av
            if (not forward_only) or self.cfg.data.get('validation_drop_last', True):
                # average loss across micro batches
                loss_tensors_list = [loss_reduced['avg'] for loss_reduced in losses_reduced_per_micro_batch]
                loss_tensor = torch.concat(loss_tensors_list)
                loss_mean = loss_tensor.mean()
            else:
                # Get the total loss since micro batches sizes are not uniform
                loss_sum_tensors_list = [
                    loss_sum['loss_sum_and_ub_size']
                    for loss_sum in losses_reduced_per_micro_batch
                    if loss_sum['loss_sum_and_ub_size'][1] > 0
                ]
                loss_sum = (
                    torch.vstack(loss_sum_tensors_list).sum(axis=0)
                    if len(loss_sum_tensors_list) > 0
                    else torch.tensor([0.0, 0.0]).cuda()
                )
                return loss_sum
        else:
            # we're not on the last pipeline stage so no losses
            if forward_only:
                loss_mean = []
            else:
                loss_mean = torch.tensor(0.0).cuda()

        # if forward_only:
        # return loss_mean
        if non_loss_tensors:  # TODO: need a nicer way to do this via inheritance (@adithyare)
            return loss_mean, non_loss_tensors
        else:
            return loss_mean

    def validation_step(self, dataloader_iter):
        return self.inference_step(dataloader_iter, 'validation')

    def test_step(self, dataloader_iter):
        return self.inference_step(dataloader_iter, 'test')

    def inference_step(self, dataloader_iter, mode):
        batch, batch_idx, dataloader_idx = next(dataloader_iter)
        data_cfg = self.cfg.data.validation_ds if mode == 'validation' else self.cfg.data.test_ds
        self._reconfigure_and_process_inference_batch(batch, data_cfg)
        # Meta data from dataset
        outputs = self.inference_step_validation_call(batch, batch_idx, data_cfg, dataloader_idx)

        if mode == 'validation':
            if type(self.trainer.val_dataloaders) == list and len(self.trainer.val_dataloaders) > 1:
                # super().validation_step appends just loss to self.validation_step_outputs, replace the last appended loss with the outputs dict
                self.validation_step_outputs[dataloader_idx][-1] = outputs
            else:
                # super().validation_step appends just loss to self.validation_step_outputs, replace the last appended loss with the outputs dict
                self.validation_step_outputs[-1] = outputs
        else:
            if type(self.trainer.test_dataloaders) == list and len(self.trainer.test_dataloaders) > 1:
                self.test_step_outputs[dataloader_idx][-1] = outputs
            else:
                self.test_step_outputs[-1] = outputs
        return outputs

    def inference_step_validation_call(self, batch, batch_idx, data_cfg, dataloader_idx=0):
        metadata = batch.get('metadata', [{}] * len(batch['tokens']))
        # Pass dataloader_idx, as it's needed in val_step of GPTModel to append the loss correctly to self.val/test_step_outputs
        # in case of multi dataloaders
        loss = super().validation_step(itertools.chain([batch]), dataloader_idx)

        if data_cfg.get("write_predictions_to_file", False) or data_cfg.metric.name != 'loss':
            # We need _inference_config to get generation params
            # add_BOS and tokens_to_generate are set in dataset
            if self.get_inference_config() is None:
                self.set_inference_config(inference_config={})
            self._inference_config['add_BOS'] = data_cfg.add_bos
            self._inference_config['tokens_to_generate'] = data_cfg.get('tokens_to_generate')

            output = self.predict_step(batch, batch_idx, dataloader_idx)
            if output:
                inputs_text = [self.tokenizer.ids_to_text(c.tolist()) for c in batch['contexts']]
                labels_text = [self.tokenizer.ids_to_text(a.tolist()) for a in batch['answers']]
                preds_text = [
                    self.tokenizer.ids_to_text(t[l.item() :][: data_cfg.get('tokens_to_generate')])
                    for t, l in zip(output['token_ids'], batch['context_lengths'])
                ]
            else:
                inputs_text, labels_text, preds_text = [], [], []
        else:
            inputs_text, labels_text, preds_text = [], [], []

        outputs = {
            'loss': loss,
            'preds': preds_text,  # [str]
            'labels': labels_text,  # [str]
            'inputs': inputs_text,  # [str]
            'metadata': metadata,  # [dict]
        }
        return outputs

    def gather_and_maybe_write_predictions(self, output, data_cfg, mode, averaged_metric, dataloader_idx=0):
        # Gather the outputs object from all data parallel ranks since we are using the DistributedSampler which splits data across DDP ranks.
        gathered_outputs = [None for _ in range(parallel_state.get_data_parallel_world_size())]
        torch.distributed.all_gather_object(
            gathered_outputs,
            [
                {'preds': x['preds'], 'labels': x['labels'], 'inputs': x['inputs'], 'metadata': x['metadata']}
                for x in output
            ],
            group=parallel_state.get_data_parallel_group(),
        )

        # Remove duplicate examples due to distributed sampler.
        deduplicated_outputs = {
            'preds': [],
            'labels': [],
            'inputs': [],
            'metadata': [],
        }
        total_size = 0
        for rank in range(0, parallel_state.get_data_parallel_world_size()):
            for batch in gathered_outputs[rank]:
                for pred, label, input, metadata in zip(
                    batch['preds'], batch['labels'], batch['inputs'], batch['metadata']
                ):
                    total_size += 1
                    if not metadata.get("__AUTOGENERATED__", False):
                        deduplicated_outputs['preds'].append(pred)
                        deduplicated_outputs['labels'].append(label)
                        deduplicated_outputs['inputs'].append(input)
                        deduplicated_outputs['metadata'].append(metadata)
                    else:
                        logging.info(f"skipping autogenerated example example {input} prediction {pred} label {label}")

        # Compute metric score
        metric_name = self.val_metric_name if mode == 'validation' else self.test_metric_name
        metric_label_key = self.val_metric_label_key if mode == 'validation' else self.test_metric_label_key
        if metric_name != 'loss':
            metric_log_key = self._determine_log_key(data_cfg, dataloader_idx, metric_name, mode)
            metric_fn = self.val_metric[dataloader_idx] if mode == 'validation' else self.test_metric[dataloader_idx]
            if metric_label_key in deduplicated_outputs['metadata'][0]:
                labels = [m[metric_label_key] for m in deduplicated_outputs['metadata']]
            else:
                labels = deduplicated_outputs['labels']

            for pred, label in zip(deduplicated_outputs['preds'], labels):
                _ = metric_fn(pred, label)

            metric_result = metric_fn.compute()

            if metric_name == 'rouge':
                for k, v in metric_result.items():
                    if 'fmeasure' in k:
                        self.log(metric_log_key + f'_{k}', v.item(), sync_dist=True)
                        logging.info(f"{mode} {metric_name} {k}: {v.item()}")
                metric_result = metric_result['rouge1_fmeasure']
            else:
                self.log(metric_log_key, metric_result.item(), sync_dist=True)
                logging.info(f"{mode} {metric_name}: {metric_result.item()}")

            metric_fn.reset()
            averaged_metric.append(metric_result)

        # Write predictions to file
        if self.global_rank == 0 and data_cfg.get("write_predictions_to_file", False):
            logging.info(
                f"Total deduplicated inference data size: {total_size} to {len(deduplicated_outputs['inputs'])}"
            )

            # Check if the user provided a prefix path to the file(s) they want to write.
            if not hasattr(data_cfg, "output_file_path_prefix") or data_cfg.output_file_path_prefix is None:
                raise ValueError(
                    f"Cannot write predictions to file when output_file_path_prefix is not set or present in the yaml config file."
                )
            filename_log_key = self._determine_log_key(data_cfg, dataloader_idx, None, mode)
            self.write_predictions_to_file(
                deduplicated_outputs, f"{data_cfg.output_file_path_prefix}_{filename_log_key}"
            )

        return deduplicated_outputs, total_size

    def inference_epoch_end(self, outputs, mode, data_cfg):
        # TODO: this method should be modularized. It is too long and does too many things. (@adithyare)
        # Parent class will handle logging of the loss.
        if not outputs or not outputs[0]:
            return

        if isinstance(outputs[0], dict):
            outputs = [outputs]

        averaged_loss = []
        averaged_metric = []
        # Log metrics for each provided validation/test dataset.
        for dataloader_idx, output in enumerate(outputs):
            # Expand on_validation_epoch_end from parent class MegatronGPTModel as on_validation_epoch_end doesnt take outputs arg
            # loss = super().on_validation_epoch_end([x['loss'] for x in output])
            loss_vals = [x['loss'] for x in output]
            if parallel_state.is_pipeline_last_stage():
                # only the last pipeline parallel stages return loss with their batch size
                if self.cfg.data.get('validation_drop_last', True):
                    loss = torch.stack(loss_vals).mean()
                else:
                    # Compute the avg loss by total_loss across all samples / total number of samples
                    total_loss_and_total_samples = torch.vstack(loss_vals).sum(axis=0)
                    avg_loss = total_loss_and_total_samples[0] / total_loss_and_total_samples[1]
                    loss = avg_loss.type(torch.float32).cuda()
            else:
                loss = torch.tensor(0.0, dtype=torch.float32).cuda()

            # we can only log on one rank if it is rank zero so we broadcast from last rank
            torch.distributed.broadcast(loss, get_last_rank())

            self.log('val_loss', loss, prog_bar=True, rank_zero_only=True, batch_size=1)

            # Determine the key used to log the loss based on the user provided name of the dataset or the dataloader index.
            loss_log_key = self._determine_log_key(data_cfg, dataloader_idx, "loss", mode)
            self.log(loss_log_key, loss, batch_size=1)
            averaged_loss.append(loss)
            self.gather_and_maybe_write_predictions(output, data_cfg, mode, averaged_metric, dataloader_idx)

            torch.distributed.barrier(group=parallel_state.get_data_parallel_group())
            outputs[dataloader_idx].clear()  # free memory

        # Logging of the averaged metrics:
        averaged_loss = sum(averaged_loss) / len(averaged_loss)
        averaged_metric = sum(averaged_metric) / len(averaged_metric) if len(averaged_metric) >= 1 else None

        # Handle case where metrics can be nan or inf. This can break checkpoint save/load.
        if averaged_metric is not None and (torch.isinf(averaged_metric) or torch.isnan(averaged_metric)):
            app_state = AppState()
            monitor_mode = app_state.checkpoint_callback_params.mode
            assert monitor_mode in ['min', 'max']
            averaged_metric = 0.0 if monitor_mode == 'max' else 1e5

        if mode == 'validation':
            self.log("validation_loss", averaged_loss, batch_size=1)
            if averaged_metric is not None:
                self.log(f"validation_{self.val_metric_name}", averaged_metric)
        elif mode == 'test':
            self.log("test_loss", averaged_loss, batch_size=1)
            if averaged_metric is not None:
                self.log(f"test_{self.test_metric_name}", averaged_metric)

        # Merge the functionality of previous on_inference_epoch_end() within inference_epoch_end() func here
        app_state = AppState()
        self._restore_activation_checkpointing_args()
        if hasattr(self, "_train_ds"):
            _reconfigure_microbatch_calculator(
                rank=app_state.global_rank,
                rampup_batch_size=None,
                global_batch_size=self.cfg.data.train_ds.global_batch_size,
                micro_batch_size=self.cfg.data.train_ds.micro_batch_size,
                data_parallel_size=parallel_state.get_data_parallel_world_size(),
            )
        # When running `trainer.validate()`, the training dataset is not available.
        else:
            logging.warning('No training data found, reconfiguring microbatches based on validation batch sizes.')
            _reconfigure_microbatch_calculator(
                rank=app_state.global_rank,
                rampup_batch_size=None,
                global_batch_size=data_cfg.global_batch_size,
                micro_batch_size=data_cfg.micro_batch_size,
                data_parallel_size=parallel_state.get_data_parallel_world_size(),
            )

        return averaged_loss, averaged_metric

    def predict_step(self, batch: Any, batch_idx: int, dataloader_idx: Optional[int] = None) -> Any:
        inference_config = self.get_inference_config()
        # need to overwrite some configuration, make it immutable
        inference_config = inference_config.copy()
        global_batch_size_per_gpu = batch['tokens'].size(0)
        num_micro_batches_before_decode = get_num_microbatches()

        compute_logprob = inference_config.get('compute_logprob', False)
        if compute_logprob:
            inference_config['inputs'] = batch
            inference_config['tokens_to_generate'] = 1
            inference_config['all_probs'] = True
            inference_config["add_BOS"] = False
            inference_config['greedy'] = True
            response = generate(self, **inference_config)
            response = get_computeprob_response(self.tokenizer, response, batch)
        else:
            # for megatron_gpt_eval.py
            if isinstance(batch, list):
                inference_config['inputs'] = batch
            else:
                # peft_eval.py
                inference_config['inputs'] = (batch['contexts'].cuda(), batch['context_lengths'].cuda())
            response = generate(self, **inference_config)

        app_state = AppState()
        _reconfigure_microbatch_calculator(
            rank=app_state.global_rank,
            rampup_batch_size=None,
            global_batch_size=global_batch_size_per_gpu * parallel_state.get_data_parallel_world_size(),
            micro_batch_size=global_batch_size_per_gpu // num_micro_batches_before_decode,
            data_parallel_size=parallel_state.get_data_parallel_world_size(),
        )

        return response

    def write_predictions_to_file(self, outputs, output_file_path_prefix):
        output_file_path = output_file_path_prefix + "_inputs_preds_labels.jsonl"
        with open(output_file_path, "w") as f_json:
            assert (
                len(outputs['inputs']) == len(outputs['preds']) == len(outputs['labels']) == len(outputs['metadata'])
            )
            for i, p, l, m in zip(outputs['inputs'], outputs['preds'], outputs['labels'], outputs['metadata']):
                json_string = {'input': i, 'pred': p, 'label': l}
                for k, v in m.items():
                    if k not in json_string:
                        json_string[k] = v
                f_json.write(json.dumps(json_string) + '\n')

        logging.info(f'Predictions saved to {output_file_path}')

    def cast_for_metric(self, pred, label, metric_name, class_labels=None, labels_are_strings=False):
        if metric_name == 'exact_string_match' or 'rouge' in metric_name:
            return pred, label
        pred = pred.replace(' ', '')
        label = label.replace(' ', '')

        # Correlation metrics require casting to float.
        if metric_name in ['pearson_corr_coef', 'spearman_corr_coef']:
            # Text-to-text model predictions may not always be valid floating point numbers.
            try:
                pred = float(pred)
            except ValueError:
                pred = 0.0

            try:
                label = float(label)
            except ValueError:
                raise ValueError(f'Could not convert {label} to float.')

            pred = torch.FloatTensor([pred]).to(self.device)
            label = torch.FloatTensor([label]).to(self.device)

        # Other metrics require casting to integers.
        elif metric_name in self._metrics_require_string2category_map and not labels_are_strings:
            # Text-to-text model predictions may not always be valid integers.
            try:
                pred = int(pred)
            except ValueError:
                pred = 0

            try:
                label = int(label)
            except ValueError:
                raise ValueError(f'Could not convert {label} to int.')

            pred = torch.LongTensor([pred]).to(self.device)
            label = torch.LongTensor([label]).to(self.device)

        # If labels are strings, we need to convert them to indices for some metrics.
        elif metric_name in self._metrics_require_string2category_map and labels_are_strings:
            # Cast string labels to integers before computing the metric.
            if pred not in class_labels:
                pred = 0  # If the prediction is not in the class labels, use the first class label.
            else:
                pred = class_labels.index(pred)
            if label not in class_labels:
                raise ValueError(f"Ground truth labe; {label} is not in the class labels list : {class_labels}")
            label = class_labels.index(label)
            pred = torch.LongTensor([pred]).to(self.device)
            label = torch.LongTensor([label]).to(self.device)
        else:
            raise ValueError(f'Metric {metric_name} not supported.')

        return pred, label

    # Override the parent batch reconfiguring logic.
    def _reconfigure_and_process_inference_batch(self, batch, data_cfg):
        global_batch_size_per_gpu = batch['tokens'].size(0)
        # This should happen only on the last batch of the dataset.
        if (
            global_batch_size_per_gpu
            != get_current_global_batch_size() // parallel_state.get_data_parallel_world_size()
        ):
            # NOTE: This is reconfiguring to make sure there is no grad-acc for validation batches.
            if (
                global_batch_size_per_gpu
                != data_cfg.global_batch_size // parallel_state.get_data_parallel_world_size()
            ):
                app_state = AppState()
                _reconfigure_microbatch_calculator(
                    rank=app_state.global_rank,
                    rampup_batch_size=None,
                    global_batch_size=global_batch_size_per_gpu * parallel_state.get_data_parallel_world_size(),
                    micro_batch_size=global_batch_size_per_gpu,
                    data_parallel_size=parallel_state.get_data_parallel_world_size(),
                )
            # NOTE: need to explicitly handle resetting for multi-validation
            else:
                app_state = AppState()
                _reconfigure_microbatch_calculator(
                    rank=app_state.global_rank,
                    rampup_batch_size=None,
                    global_batch_size=data_cfg.global_batch_size,
                    micro_batch_size=data_cfg.micro_batch_size,
                    data_parallel_size=parallel_state.get_data_parallel_world_size(),
                )

    def maybe_build_test(self):
        if hasattr(self.cfg.data, 'test_ds') and self.cfg.data.test_ds.get('file_names', None) is not None:
            logging.info('Building GPT SFT test datasets.')
            # Wrap this in a list since the general finetuning parent class supports multi-validation.
            self._test_ds = self._build_dataset(self.cfg.data.test_ds, is_train=False)
            logging.info(f'Length of test dataset: {len(self._test_ds[0])}')
        return

    def build_train_valid_test_datasets(self, stage):
        if stage != 'test':
            logging.info('Building GPT SFT validation datasets.')
            # Wrap this in a list since the general finetuning parent class supports multi-validation.
            self._validation_ds = self._build_dataset(self.cfg.data.validation_ds, is_train=False)
            if self._validation_ds:
                logging.info(f'Length of val dataset: {len(self._validation_ds[0])}')

        if stage != 'validate':
            self.maybe_build_test()

        if stage == 'validate' or stage == 'test':
            return
        logging.info('Building GPT SFT traing datasets.')
        self._train_ds = self._build_dataset(self.cfg.data.train_ds)
        logging.info(f'Length of train dataset: {len(self._train_ds)}')

    def build_data_loader(self, dataset, data_cfg, consumed_samples=0):
        """Buld dataloader given an input dataset."""

        logging.info(f'Building dataloader with consumed samples: {consumed_samples}')
        if isinstance(dataset, BlendableDataset):
            collate_fn = dataset.datasets[0].collate_fn
        else:
            collate_fn = dataset.collate_fn

        batch_sampler = MegatronPretrainingBatchSampler(
            total_samples=len(dataset),
            consumed_samples=consumed_samples,
            micro_batch_size=data_cfg.micro_batch_size,
            global_batch_size=data_cfg.global_batch_size,
            data_parallel_rank=parallel_state.get_data_parallel_rank(),
            data_parallel_size=parallel_state.get_data_parallel_world_size(),
            drop_last=data_cfg.drop_last,
            pad_samples_to_global_batch_size=not data_cfg.drop_last,
        )
        return torch.utils.data.DataLoader(
            dataset,
            batch_sampler=batch_sampler,
            collate_fn=collate_fn,
            num_workers=data_cfg.num_workers,
            pin_memory=data_cfg.pin_memory,
            persistent_workers=True if data_cfg.num_workers > 0 else False,
        )

    def setup_training_dataloader(self):
        if hasattr(self, '_train_ds'):
            consumed_samples = self.compute_consumed_samples(0)
            self._train_dl = self.build_data_loader(
                dataset=self._train_ds,
                data_cfg=self.cfg.data.train_ds,
                consumed_samples=consumed_samples,
            )

    def setup_eval_dataloader(self, datasets, data_cfg):
        dataloaders = []
        for dataset in datasets:
            eval_dl = self.build_data_loader(
                dataset=dataset,
                data_cfg=data_cfg,
                consumed_samples=0,
            )
            dataloaders.append(eval_dl)
        return dataloaders

    def on_validation_epoch_start(self):
        self._reset_activation_checkpointing_args()
        app_state = AppState()
        _reconfigure_microbatch_calculator(
            rank=app_state.global_rank,
            rampup_batch_size=None,
            global_batch_size=self.cfg.data.validation_ds.global_batch_size,
            micro_batch_size=self.cfg.data.validation_ds.micro_batch_size,
            data_parallel_size=parallel_state.get_data_parallel_world_size(),
        )
        return super().on_validation_epoch_start()

    def on_test_epoch_start(self):
        self._reset_activation_checkpointing_args()
        app_state = AppState()
        _reconfigure_microbatch_calculator(
            rank=app_state.global_rank,
            rampup_batch_size=None,
            global_batch_size=self.cfg.data.test_ds.global_batch_size,
            micro_batch_size=self.cfg.data.test_ds.micro_batch_size,
            data_parallel_size=parallel_state.get_data_parallel_world_size(),
        )
        return super().on_test_epoch_start()

    def on_predict_epoch_start(self):
        return self.on_test_epoch_start()

    def on_test_epoch_end(self):
        _ = self.inference_epoch_end(self.test_step_outputs, 'test', self.cfg.data.test_ds)
        # Commenting as on_test_epoch_end was a no-op in PTL 1.9
        # return super().on_test_epoch_end()

    def on_validation_epoch_end(self):
        _ = self.inference_epoch_end(self.validation_step_outputs, 'validation', self.cfg.data.validation_ds)
        # Commenting as on_validation_epoch_end was a no-op in PTL 1.9
        # return super().on_validation_epoch_end()

    def on_train_epoch_start(self) -> None:
        # Same logic as validation epoch end, but this may be need if there is no validation sanity check to trigger on_validation_epoch_end()
        self.on_validation_epoch_end()
        return super().on_train_epoch_start()<|MERGE_RESOLUTION|>--- conflicted
+++ resolved
@@ -407,20 +407,6 @@
             seq_length=seq_length,
             micro_batch_size=get_micro_batch_size(),
             first_val_step=first_val_step,
-<<<<<<< HEAD
-            previous_logits = self.previous_logits,
-            previous_forward_args = self.previous_forward_args,
-            previous_loss_mask = self.previous_loss_mask,
-        )
-        self.previous_logits = output_logits.detach()
-        self.previous_forward_args = {
-            'input_ids': forward_args['input_ids'].detach(),
-            'position_ids': forward_args['position_ids'].detach(),
-            'labels': forward_args['labels'].detach(),
-            'attention_mask': None,
-        }
-        self.previous_loss_mask = loss_mask.detach()
-=======
             # previous_logits = self.previous_logits,
             # previous_forward_args = self.previous_forward_args,
             # previous_loss_mask = self.previous_loss_mask,
@@ -433,7 +419,6 @@
         #     'attention_mask': None,
         # }
         # self.previous_loss_mask = loss_mask.detach()
->>>>>>> 2a7b9690
 
         non_loss_tensors = {}
         # only the last stages of the pipeline return losses
