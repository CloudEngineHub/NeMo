--- conflicted
+++ resolved
@@ -12,48 +12,14 @@
 # See the License for the specific language governing permissions and
 # limitations under the License.
 
-<<<<<<< HEAD
 import torch
 from nemo.collections.nlp.models.language_modeling.megatron.griffin.griffin_model import GriffinModel
 from omegaconf.dictconfig import DictConfig
 from pytorch_lightning.trainer.trainer import Trainer
 
-=======
-import itertools
-import os
-from contextlib import nullcontext
-from importlib.metadata import version
-
-import torch
-import torch.nn.functional as F
-from megatron.core.transformer.module import Float16Module as MCoreFloat16Module
-from omegaconf.dictconfig import DictConfig
-from pkg_resources import packaging
-from pytorch_lightning.accelerators import CPUAccelerator
-from pytorch_lightning.trainer.trainer import Trainer
-
-from nemo.collections.nlp.models.language_modeling.megatron.griffin.griffin_model import GriffinModel
-from nemo.collections.nlp.models.language_modeling.megatron_base_model import MegatronBaseModel
-from nemo.collections.nlp.models.language_modeling.megatron_gpt_model import MegatronGPTModel
-from nemo.collections.nlp.modules.common.megatron.build_model import build_model
-from nemo.collections.nlp.modules.common.megatron.module import Float16Module
->>>>>>> 0d6a3194
 from nemo.collections.nlp.modules.common.megatron.utils import (
     ApexGuardDefaults,
 )
-<<<<<<< HEAD
-=======
-from nemo.utils import logging
-from nemo.utils.te_utils import is_float8tensor
-
-try:
-
-    HAVE_APEX = True
-
-except (ImportError, ModuleNotFoundError):
-
-    HAVE_APEX = False
->>>>>>> 0d6a3194
 
 from nemo.collections.nlp.models.language_modeling.megatron_gpt_model import MegatronGPTModel
 
@@ -81,125 +47,13 @@
 
         # build the transformer config
         # TODO: add type hint once pip package is out
-<<<<<<< HEAD
         
         self.vocab_size = cfg.get('vocab_size', 256000)
         self.cfg = cfg
+        super().__init__(cfg=cfg, trainer=trainer)
         self.mcore_gpt=True
-        super().__init__(cfg=cfg, trainer=trainer)
 
     def model_provider_func(self, pre_process, post_process):
-=======
-
-        self.vocab_size = cfg.get('vocab_size', 256_128)
-        MegatronBaseModel.__init__(self, cfg=cfg, trainer=trainer)
-
-        self.cfg = cfg
-        self.transformer_config = self.build_transformer_config()
-        self.transformer_config.gated_linear_unit = True
-
-        self.megatron_amp_O2 = cfg.get('megatron_amp_O2', False)
-
-        self.mcore_gpt = True
-
-        self._validate_trainer()
-
-        self.spec_name = cfg.get('name', '')
-        if cfg.get('fp8', False):
-            self.prev_step_training = True
-
-        self.rampup_batch_size = self.cfg.get('rampup_batch_size', None)
-        if self.rampup_batch_size:
-            self.prev_consumed_samples = 0
-            self.if_first_step = 0
-            self.prev_global_batch_size = None
-
-        if cfg.get('data', None) is not None:
-            self.reset_position_ids = cfg.data.get('reset_position_ids', False)
-            self.reset_attention_mask = cfg.data.get('reset_attention_mask', False)
-            self.eod_mask_loss = cfg.data.get('eod_mask_loss', False)
-
-        if not self.megatron_amp_O2 and self.cfg.get('virtual_pipeline_model_parallel_size', None):
-            raise ValueError('Virtual pipeline model parallel is only supported when using megatron_amp_O2')
-
-        if not self.megatron_amp_O2 and self.cfg.get('expert_model_parallel_size', 1) > 1:
-            raise ValueError('Expert parallelism is only supported when using megatron_amp_O2')
-
-        # TODO(akoumparouli): this is temporary and will be removed in the future.
-        if self.cfg.get('expert_model_parallel_size', 1) > 1 and self.with_distributed_adam:
-            raise ValueError('Expert parallelism is currently not supporting distributed optimizer')
-
-        # build_model returns a list of modules which are used for interleaved pipeline parallelism
-        if isinstance(self.trainer.accelerator, CPUAccelerator):
-            self.model = build_model(
-                model_provider_func=self.model_provider_func,
-                wrap_with_ddp=False,
-                on_cpu=True,
-                virtual_pipeline_model_parallel_size=self.cfg.get('virtual_pipeline_model_parallel_size', None),
-            )
-        else:
-            build_model_context = nullcontext
-            if HAVE_TE and self.cfg.get('fp8', False) and self.cfg.get('fp8_params', False):
-                build_model_context = transformer_engine.pytorch.fp8_model_init
-            with build_model_context():
-                self.model = build_model(
-                    model_provider_func=self.model_provider_func,
-                    wrap_with_ddp=False,
-                    virtual_pipeline_model_parallel_size=self.cfg.get('virtual_pipeline_model_parallel_size', None),
-                    on_cpu=cfg.get('fsdp', False) and cfg.get('use_cpu_initialization', False),
-                )
-
-        # if we're not using interleaved, then self.model is a module.
-        if self.cfg.get('virtual_pipeline_model_parallel_size', None) is None:
-            self.model = self.model[0]
-
-        if self.megatron_amp_O2:
-
-            if not self.with_distributed_adam and not self.cfg.get("use_cpu_initialization", False):
-                # Pre-allocate the model on GPU to have master parameters allocated on the same device with matching data type
-                if isinstance(self.model, list):
-                    for module in self.model:
-                        module.cuda(torch.cuda.current_device())
-                else:
-                    self.model.cuda(torch.cuda.current_device())
-
-            self._wrap_model_for_O2()
-
-        self.enable_autocast = (
-            True if (not self.megatron_amp_O2) and (self.autocast_dtype in [torch.float16, torch.bfloat16]) else False
-        )
-
-        self.transformer_engine = cfg.get('transformer_engine', False)
-
-        # configuration used for inference
-        self._inference_config = None
-
-        # Convert the global-batch-based profile index to micro-batch index
-        if hasattr(self, '_nsys_profile_enabled'):
-            mp_size = cfg.get('tensor_model_parallel_size', 1) * cfg.get('pipeline_model_parallel_size', 1)
-            cp_size = cfg.get('context_parallel_size', 1)
-            data_parallel_world_size = trainer.world_size // (mp_size * cp_size)
-            grad_accum_steps = cfg.get('global_batch_size') // (cfg.get('micro_batch_size') * data_parallel_world_size)
-            self._nsys_profile_start_step *= grad_accum_steps
-            self._nsys_profile_end_step *= grad_accum_steps
-
-        self.get_attention_mask_from_fusion = self.cfg.get('get_attention_mask_from_fusion', True)
-        self.initialize_ub = self.cfg.get('ub_tp_comm_overlap', False)
-        self.log_train_loss = bool(int(os.getenv("NEMO_LOG_TRAIN_LOSS", 1)))
-        self.log_memory_usage = bool(int(os.getenv("NEMO_LOG_MEMORY_USAGE", 0)))
-        self.loss_broadcast_src_rank = None
-
-        self.inference_params = None
-
-        # default to false since this doesn't work with sequence parallelism currently
-        self.use_loss_mask = self.cfg.get('use_loss_mask', False)
-
-        if self.use_loss_mask and self.transformer_config.sequence_parallel:
-            raise ValueError('Loss mask is not supported with sequence parallelism.')
-
-    def model_provider_func(self, pre_process, post_process):
-
->>>>>>> 0d6a3194
         model = GriffinModel(
             config=self.transformer_config,
             max_sequence_length=self.cfg.get('encoder_seq_length', 512),
@@ -210,24 +64,16 @@
             rotary_base=self.cfg.get('rotary_base', 10000),
         )
 
-<<<<<<< HEAD
-=======
         return model
 
->>>>>>> 0d6a3194
     def forward(
         self, input_ids, attention_mask,
     ):
-<<<<<<< HEAD
             
         output_tensor = self.model(
             input_ids=input_ids,
             attention_mask=attention_mask,
         )
-=======
-
-        output_tensor = self.model(input_ids, attention_mask,)
->>>>>>> 0d6a3194
         return output_tensor
 
     def build_transformer_config(self):
@@ -242,175 +88,9 @@
         averaged_loss = torch.tensor(0.0, dtype=torch.float32).cuda()
         return averaged_loss
 
-<<<<<<< HEAD
-=======
     def sharded_state_dict(self, prefix: str = ''):
         return None
 
-    def get_forward_output_and_loss_func(self, validation_step=False, tuning=False):
-        def fwd_output_and_loss_func(dataloader_iter, model, checkpoint_activations_all_layers=None):
-
-            # Get data batch
-            batch = self.get_batch(dataloader_iter, tuning)
-            # Transfer needed data to GPU
-            required_keys = set()
-            max_seqlen = batch['max_seqlen'].squeeze() if 'max_seqlen' in batch else None
-            cu_seqlens_argmin = batch['cu_seqlens_argmin'] if 'cu_seqlens_argmin' in batch else None
-            if parallel_state.get_pipeline_model_parallel_world_size() == 1:
-                required_keys.update(batch.keys())
-            else:
-                required_keys.add('attention_mask')
-                if 'cu_seqlens' in batch:
-                    required_keys.add('cu_seqlens')
-                if parallel_state.is_pipeline_first_stage():
-                    required_keys.update(('tokens', 'position_ids'))
-                if parallel_state.is_pipeline_last_stage():
-                    required_keys.update(('labels', 'loss_mask'))
-            if self.get_attention_mask_from_fusion and 'attention_mask' in required_keys:
-                required_keys.remove('attention_mask')
-            batch = {key: val.cuda(non_blocking=True) if key in required_keys else None for key, val in batch.items()}
-
-            # slice batch along sequence dimension for context parallelism
-            batch = self.get_batch_on_this_context_parallel_rank(batch)
-
-            # Model forward pass
-            forward_args = {
-                'input_ids': batch['tokens'],
-                'position_ids': batch['position_ids'],
-                'attention_mask': None if self.get_attention_mask_from_fusion else batch['attention_mask'],
-                'labels': batch['labels'] if 'labels' in batch else None,
-                'loss_mask': batch['loss_mask'],
-            }
-
-            if not self.mcore_gpt:
-                forward_args['checkpoint_activations_all_layers'] = checkpoint_activations_all_layers
-                if not self.use_loss_mask:
-                    forward_args.pop('loss_mask')
-            else:
-                # TODO: @eharper can we add this to mcore?
-                forward_args.pop('loss_mask')
-
-                if 'cu_seqlens' in batch:  # packed sequence from GPTSFTPackedDataset
-                    # these args are passed eventually into TEDotProductAttention.forward()
-                    cu_seqlens = batch['cu_seqlens'].squeeze()  # remove batch size dimension (mbs=1)
-                    # remove -1 "paddings" added in collate_fn
-                    if cu_seqlens_argmin is not None:
-                        cu_seqlens = cu_seqlens[: cu_seqlens_argmin.item()]
-                    else:
-                        cu_seqlens = cu_seqlens[: torch.argmin(cu_seqlens)]
-
-                    try:
-                        from megatron.core.packed_seq_params import PackedSeqParams
-                    except (ImportError, ModuleNotFoundError) as e:
-                        mcore_version = packaging.version.Version(version('megatron-core'))
-                        logging.error(
-                            f"megatron-core v{mcore_version} does not support training with packed sequence. "
-                            "Please use megatron-core >= 0.5.0, or set model.data.train_ds.packed_sequence=False"
-                        )
-                        raise e
-
-                    forward_args['packed_seq_params'] = PackedSeqParams(
-                        cu_seqlens_q=cu_seqlens,
-                        cu_seqlens_kv=cu_seqlens,
-                        max_seqlen_q=max_seqlen,
-                        max_seqlen_kv=max_seqlen,
-                        qkv_format='thd',
-                    )
-
-            output_tensor = model(
-                forward_args['input_ids'], forward_args['attention_mask'], labels=forward_args['labels']
-            )
-
-            def loss_func(output_tensor):
-                # Loss for a micro-batch (ub)
-                loss_for_ub = self.loss_func(batch['loss_mask'], batch['num_valid_tokens_in_ub'], output_tensor)
-                cp_size = self.cfg.get('context_parallel_size', 1)
-                if self.cfg.data.get(
-                    "return_output_tensors", False
-                ):  # TODO: need a better way to check if loss_func is returning more stuff than just loss... (@adithyare)
-                    loss_for_ub, q_hs, d_hs, pos_cs, neg_cs, diff_cs = loss_for_ub
-                    reduced_loss = average_losses_across_data_parallel_group([loss_for_ub])
-                    pos_cs = average_losses_across_data_parallel_group([pos_cs])
-                    neg_cs = average_losses_across_data_parallel_group([neg_cs])
-                    diff_cs = average_losses_across_data_parallel_group([diff_cs])
-                    return (
-                        loss_for_ub * cp_size,
-                        {
-                            'avg': reduced_loss,
-                            'query_hs': q_hs,
-                            'doc_hs': d_hs,
-                            'avg_pos_cs': pos_cs,
-                            'avg_neg_cs': neg_cs,
-                            'diff_cs': diff_cs,
-                        },
-                    )
-                elif validation_step and not self.cfg.data.get('validation_drop_last', True):
-                    num_valid_tokens_in_ub = batch['num_valid_tokens_in_ub']
-                    if loss_for_ub.isnan():
-                        assert batch['loss_mask'].count_nonzero() == 0, 'Got NaN loss with non-empty input'
-                        loss_sum_for_ub = torch.zeros_like(num_valid_tokens_in_ub)
-                    else:
-                        loss_sum_for_ub = num_valid_tokens_in_ub * loss_for_ub
-
-                    loss_sum_and_ub_size_all_gpu = torch.cat(
-                        [
-                            loss_sum_for_ub.clone().detach().view(1),
-                            torch.tensor([num_valid_tokens_in_ub]).cuda().clone().detach(),
-                        ]
-                    )
-                    # Could potentially reduce num_valid_samples_in_microbatch and use that to aggregate instead of len(self._validation_ds)
-                    torch.distributed.all_reduce(
-                        loss_sum_and_ub_size_all_gpu, group=parallel_state.get_data_parallel_group()
-                    )
-                    return loss_for_ub * cp_size, {'loss_sum_and_ub_size': loss_sum_and_ub_size_all_gpu}
-                else:
-                    reduced_loss = average_losses_across_data_parallel_group([loss_for_ub])
-                    return loss_for_ub * cp_size, {'avg': reduced_loss}
-
-            return output_tensor, loss_func
-
-        return fwd_output_and_loss_func
-
-    def get_forward_output_only_func(self):
-        def fwd_output_only_func(dataloader_iter, model):
-            # If tuple, 1st element in it is the batch since dataloader_iter returns batch, batch_idx, dataloader_idx
-            batch = next(dataloader_iter)
-            if isinstance(batch, tuple):
-                batch = batch[0]
-            extra_arg = {}
-            if len(batch) == 3:
-                batch = [x.cuda() for x in batch]
-                tokens, attention_mask, position_ids = batch
-                attention_mask = attention_mask[0:1]
-            else:
-                (tokens, attention_mask,) = batch
-                tokens = tokens.cuda()
-
-                if attention_mask is not None:
-                    attention_mask = attention_mask.cuda()
-                    attention_mask = attention_mask[0:1]
-
-            # Currently for all MCore transformer layer specs causal attention mask
-            # is used so we can delegate creating it to MCore/TE and pass None below
-            attention_mask = None
-            output_tensor = model(tokens, attention_mask)
-
-            # Advance inference sequence offset.
-            if self.inference_params:
-                # if last stage, then (final) output is [b, s, h], otherwise it's [s, b, h]
-                if parallel_state.is_pipeline_last_stage():
-                    self.inference_params.sequence_len_offset += output_tensor.size(1)
-                else:
-                    self.inference_params.sequence_len_offset += output_tensor.size(0)
-
-            def id_func(output_tensor):
-                return output_tensor, {'logits': output_tensor}
-
-            return output_tensor, id_func
-
-        return fwd_output_only_func
-
->>>>>>> 0d6a3194
     def _reset_activation_checkpointing_args(self):
         return
 
