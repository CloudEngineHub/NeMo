# Copyright (c) 2021, NVIDIA CORPORATION.  All rights reserved.
#
# Licensed under the Apache License, Version 2.0 (the "License");
# you may not use this file except in compliance with the License.
# You may obtain a copy of the License at
#
#     http://www.apache.org/licenses/LICENSE-2.0
#
# Unless required by applicable law or agreed to in writing, software
# distributed under the License is distributed on an "AS IS" BASIS,
# WITHOUT WARRANTIES OR CONDITIONS OF ANY KIND, either express or implied.
# See the License for the specific language governing permissions and
# limitations under the License.

import itertools
import os

import numpy as np
import torch
import torch.nn.functional as F
from megatron.core.models.mamba import MambaModel
from megatron.core.models.mamba.mamba_layer_specs import get_mamba_layer_with_transformer_engine_spec
from omegaconf import DictConfig, ListConfig
from pytorch_lightning.trainer.trainer import Trainer
from torch.distributed import all_gather as all_gather_no_backprop
from torch.distributed.nn.functional import all_gather as all_gather_with_backprop

from nemo.collections.nlp.data.information_retrieval.gpt_embedding_dataset import GPTEmbeddingDataset
from nemo.collections.nlp.data.language_modeling.megatron.base_dataset_utils import (
    get_datasets_weights_and_num_samples,
)
<<<<<<< HEAD

from nemo.collections.nlp.models.language_modeling.megatron_gpt_model import MegatronGPTModel
from megatron.core.models.mamba import MambaModel
from megatron.core.models.mamba.mamba_layer_specs import mamba_stack_spec

=======
>>>>>>> 74e4e281
from nemo.collections.nlp.data.language_modeling.megatron.blendable_dataset import BlendableDataset

# from nemo.collections.nlp.models.language_modeling.megatron_gpt_sft_model import MegatronGPTSFTModel
from nemo.collections.nlp.models.information_retrieval.megatron_gpt_embedding_model import MegatronGPTEmbeddingModel
from nemo.collections.nlp.models.language_modeling.megatron_gpt_model import MegatronGPTModel
from nemo.utils import logging
from nemo.utils.get_rank import is_global_rank_zero

from megatron.core import parallel_state


# def listify(tensor):
#     l_tensor = []
#     for t in tensor:
#         for rid in range(t.shape[0]):
#             r = t[rid, :].unsqueeze(0).cpu()
#             l_tensor.append(r)
#     return l_tensor


class MegatronMambaEmbeddingModel(MegatronGPTEmbeddingModel):
    def __init__(self, cfg: DictConfig, trainer: Trainer):
        super().__init__(cfg=cfg, trainer=trainer)
        self.vocab_size = cfg.get('vocab_size', 65536)
        self.mcore_gpt = True
        self.cross_entropy_loss = torch.nn.CrossEntropyLoss(label_smoothing=cfg.get('label_smoothing', 0.0))
        self.temperature = self.cfg.get('temperature', 1)
        # self.use_all_possible_negatives = self.cfg.get("use_all_possible_negatives", True)

        self.hard_negatives_to_train = self.cfg.data.train_ds.get("hard_negatives_to_train", 4)
        self.global_inbatch_negatives = self.cfg.get("global_inbatch_negatives", True)
        self.backprop_type = self.cfg.get("backprop_type", "local")
        assert self.backprop_type in ["local", "global"], "Backprop type must be `local` or `global`"

        # Matryoshka Representation Learning
        # if self.cfg.get("do_mrl", False):
        #     min_mrl = self.cfg.get("min_mrl_dim", int(np.log2(32))) - 1
        #     max_mrl = int(np.log2(self.cfg.hidden_size // 2))
        #     self.mrl_dims = [2**i for i in range(max_mrl, min_mrl, -1)]
        # else:
        #     self.mrl_dims = []

        assert (
            self.cfg.get("post_process", False) is False
        ), "post_process must be False to get hidden states in the loss_func"

    def model_provider_func(self, pre_process, post_process):
<<<<<<< HEAD
        # self.hybrid_override_pattern="M" * self.transformer_config.num_layers #-MOM-MO*-MOM-MO"*4
        # mamba_stack_spec = get_mamba_layer_with_transformer_engine_spec(self.transformer_config.num_moe_experts, moe_grouped_gemm=False)
        # self.transformer_config.activation_func = F.silu
        # self.transformer_config.add_bias_linear=self.cfg.get('add_bias_linear', False)
        # self.transformer_config.autocast_dtype = torch.float32
        
        # model = MambaModel(
        #     config=self.transformer_config,
        #     max_sequence_length=self.cfg.get('encoder_seq_length', 2048),
        #     vocab_size=self.cfg.get('vocab_size', 65536),
        #     mamba_stack_spec=mamba_stack_spec, 
        #     hybrid_override_pattern=self.hybrid_override_pattern,
        #     post_process=post_process
        # )
        
        # return model

        self.hybrid_override_pattern = self.cfg.get(
            'hybrid_override_pattern', "M" * self.transformer_config.num_layers
        )
        self.transformer_config.add_bias_linear = self.cfg.get('add_bias_linear', False)
        self.transformer_config.gated_linear_unit = self.cfg.get('gated_linear_unit', False)
        self.transformer_config.layernorm_epsilon = self.cfg.get('layernorm_epsilon', 1e-5)
=======
        self.hybrid_override_pattern = "M" * self.transformer_config.num_layers  # -MOM-MO*-MOM-MO"*4
        mamba_stack_spec = get_mamba_layer_with_transformer_engine_spec(
            self.transformer_config.num_moe_experts, moe_grouped_gemm=False
        )
        self.transformer_config.activation_func = F.silu
        self.transformer_config.add_bias_linear = self.cfg.get('add_bias_linear', False)
        self.transformer_config.autocast_dtype = torch.float32
>>>>>>> 74e4e281

        model = MambaModel(
            config=self.transformer_config,
            max_sequence_length=self.cfg.get('encoder_seq_length', 4096),
            vocab_size=self.cfg.get('vocab_size', 65536),
<<<<<<< HEAD
            mamba_ssm_ngroups=self.cfg.get('mamba_ssm_ngroups', 8),
            mamba_stack_spec=mamba_stack_spec,
            hybrid_override_pattern=self.hybrid_override_pattern,
            pre_process=pre_process,
            post_process=False,
=======
            mamba_stack_spec=mamba_stack_spec,
            hybrid_override_pattern=self.hybrid_override_pattern,
            post_process=True,
>>>>>>> 74e4e281
        )

        return model

    # def maybe_setup_test(self):
    #     if (
    #         hasattr(self.cfg.data, 'test_ds')
    #         and self.cfg.data.test_ds.get('doc_file_names', None) is not None
    #         and self.cfg.data.test_ds.get('query_file_names', None) is not None
    #     ):
    #         self._test_dl = self.setup_eval_dataloader(self._test_ds, self.cfg.data.test_ds)
    #     return

    # def maybe_build_test(self):
    #     if (
    #         hasattr(self.cfg.data, 'test_ds')
    #         and self.cfg.data.test_ds.get('doc_file_names', None) is not None
    #         and self.cfg.data.test_ds.get('query_file_names', None) is not None
    #     ):
    #         logging.info('Building GPT Embedder test datasets.')
    #         # Wrap this in a list since the general finetuning parent class supports multi-validation.
    #         self._test_ds = self._build_dataset(self.cfg.data.test_ds, is_train=False)

    def _build_dataset(self, data_cfg, is_train=True):
        packed_sequence = data_cfg.get("packed_sequence", False)

        # Determine if we are using a single dataset or a list of datasets.
        if is_train:
            # Construct the data prefix list for `get_datasets_weights_and_num_samples()`
            # that is of the format [weight1,file_name1,weight2,file_name2,...]
            if data_cfg.concat_sampling_probabilities is None or not isinstance(
                data_cfg.concat_sampling_probabilities, ListConfig
            ):
                raise ValueError(
                    (
                        f"concat_sampling_probabilities must be a ListConfig with the same number of files in file_names."
                        f"Found: {data_cfg.concat_sampling_probabilities}"
                    )
                )

            if len(data_cfg.get('concat_sampling_probabilities', None)) != len(data_cfg.file_names):
                raise ValueError(
                    (
                        f"concat_sampling_probabilities must be of the same size as file_names.",
                        f"Provided size {len(data_cfg.concat_sampling_probabilities)}, number of datasets {len(data_cfg.file_names)}",
                    )
                )

            data_prefix = []
            for weight, prefix in zip(data_cfg.concat_sampling_probabilities, data_cfg.file_names):
                data_prefix.append(weight)
                data_prefix.append(prefix)

            if self.trainer.max_steps is None or self.trainer.max_steps <= 0:
                raise ValueError(
                    f'Trainer max_steps must be set to a positive integer. Found {self.trainer.max_steps}'
                )
            num_train_samples = [self.trainer.max_steps * data_cfg.global_batch_size]
            _, _, num_train_samples_per_dataset = get_datasets_weights_and_num_samples(data_prefix, num_train_samples)
            num_train_samples_after_blend = sum([x[0] for x in num_train_samples_per_dataset])
        else:
            num_query_files = len(data_cfg.query_file_names) if data_cfg.query_file_names is not None else 0
            num_doc_files = len(data_cfg.doc_file_names) if data_cfg.doc_file_names is not None else 0
            num_query_samples_per_dataset = [[None]] * num_query_files
            num_doc_samples_per_dataset = [[None]] * num_doc_files

        # Check dataset max_seq_legnth and max_position_embeddings size
        if (
            self.cfg.get('position_embedding_type', None) in [None, 'learned_absolute']
            and data_cfg.max_seq_length > self.cfg.max_position_embeddings
        ):
            logging.warning(
                f"Set dataset max_seq_length to max_position_embeddings {self.cfg.max_position_embeddings} if using learned_absolute position embedding"
            )
            data_cfg.max_seq_length = self.cfg.max_position_embeddings

        # TE requires that the first input dim is divisible by 8 and the second by 16 for fp8
        # When using sequence parallel, sequence will further be split by TP size
        pad_seq_length_to_mult = (
            8 * self.cfg.get('tensor_model_parallel_size', 1) if self.cfg.get('sequence_parallel', False) else 16
        )
        if is_train:
            datasets = []
            for file_path, num_samples in zip(data_cfg.file_names, num_train_samples_per_dataset):
                dataset = GPTEmbeddingDataset(
                    file_path=file_path,
                    tokenizer=self.tokenizer,
                    num_hard_negatives=self.hard_negatives_to_train,
                    max_seq_length=data_cfg.max_seq_length,
                    min_seq_length=data_cfg.min_seq_length,
                    add_bos=data_cfg.get('add_bos', False),
                    add_eos=data_cfg.get('add_eos', True),
                    max_num_samples=num_samples[0],
                    seed=data_cfg.get('seed', 1234),
                    index_mapping_dir=data_cfg.get('index_mapping_dir', None),
                    virtual_tokens=self.virtual_tokens,
                    memmap_workers=data_cfg.get(
                        'memmap_workers', None
                    ),  # used to set num. of workers to create the memmap index files
                    truncation_method=data_cfg.get(
                        'truncation_method', 'right'
                    ),  # used to choose truncation method. Options: ['random', 'left', 'right']
                    special_tokens=self.cfg.data.get(
                        'chat_prompt_tokens', None
                    ),  # special tokens for the chat prompts, a dictionary of {token_type: token}. Default: {'system_turn_start': '<extra_id_0>', 'turn_start': '<extra_id_1>', 'label_start': '<extra_id_2>', 'end_of_turn': '\n', "end_of_name": "\n"}
                )
                datasets.append(dataset)
            if packed_sequence:
                raise NotImplementedError("Packed sequence is not supported for MegatronMambaEmbeddingModel")

            dataset = BlendableDataset(
                datasets=datasets, weights=data_cfg.concat_sampling_probabilities, size=num_train_samples_after_blend
            )
            return dataset
        else:
            if data_cfg.query_file_names is None or data_cfg.doc_file_names is None:
                return []

            query_dataset = GPTEmbeddingDataset(
                file_path=data_cfg.query_file_names[0],
                tokenizer=self.tokenizer,
                max_seq_length=data_cfg.max_seq_length,
                min_seq_length=data_cfg.min_seq_length,
                add_bos=data_cfg.get('add_bos', False),
                add_eos=data_cfg.get('add_eos', True),
                max_num_samples=None,
                seed=data_cfg.get('seed', 1234),
                index_mapping_dir=data_cfg.get('index_mapping_dir', None),
                virtual_tokens=self.virtual_tokens,
                memmap_workers=data_cfg.get(
                    'memmap_workers', None
                ),  # used to set num. of workers to create the memmap index files
                truncation_method=data_cfg.get(
                    'truncation_method', 'right'
                ),  # used to choose truncation method. Options: ['random', 'left', 'right']
                special_tokens=self.cfg.data.get(
                    'chat_prompt_tokens', None
                ),  # special tokens for the chat prompts, a dictionary of {token_type: token}. Default: {'system_turn_start': '<extra_id_0>', 'turn_start': '<extra_id_1>', 'label_start': '<extra_id_2>', 'end_of_turn': '\n', "end_of_name": "\n"}
                data_type="query",
            )
            doc_dataset = GPTEmbeddingDataset(
                file_path=data_cfg.doc_file_names[0],
                tokenizer=self.tokenizer,
                max_seq_length=data_cfg.max_seq_length,
                min_seq_length=data_cfg.min_seq_length,
                add_bos=data_cfg.get('add_bos', False),
                add_eos=data_cfg.get('add_eos', True),
                max_num_samples=None,
                seed=data_cfg.get('seed', 1234),
                index_mapping_dir=data_cfg.get('index_mapping_dir', None),
                virtual_tokens=self.virtual_tokens,
                memmap_workers=data_cfg.get(
                    'memmap_workers', None
                ),  # used to set num. of workers to create the memmap index files
                truncation_method=data_cfg.get(
                    'truncation_method', 'right'
                ),  # used to choose truncation method. Options: ['random', 'left', 'right']
                special_tokens=self.cfg.data.get(
                    'chat_prompt_tokens', None
                ),  # special tokens for the chat prompts, a dictionary of {token_type: token}. Default: {'system_turn_start': '<extra_id_0>', 'turn_start': '<extra_id_1>', 'label_start': '<extra_id_2>', 'end_of_turn': '\n', "end_of_name": "\n"}
                data_type="doc",
            )
            return [query_dataset, doc_dataset]

    # def training_step_fwd_bwd_step_call(self, dataloader_iter, forward_only):
    #     loss_mean, non_loss_tensors = self.fwd_bwd_step(dataloader_iter, forward_only)
    #     avg_pos_cs = non_loss_tensors['avg_pos_cs'][0].item()
    #     avg_neg_cs = non_loss_tensors['avg_neg_cs'][0].item()
    #     diff_cs = non_loss_tensors['diff_cs'][0].item()
    #     self.log("avg_pos_cs", avg_pos_cs, prog_bar=True, rank_zero_only=True, batch_size=1)
    #     self.log("avg_neg_cs", avg_neg_cs, prog_bar=True, rank_zero_only=True, batch_size=1)
    #     self.log("diff_cs", diff_cs, prog_bar=True, rank_zero_only=True, batch_size=1)
    #     return loss_mean

    # def inference_step_validation_call(self, batch, batch_idx, data_cfg, dataloader_idx=0):
    #     metadata = batch.get('metadata', [{}] * len(batch['tokens']))
    #     loss, non_loss_tensors = self.local_validation_step(itertools.chain([dataloader_idx], [batch]))
    #     outputs = {
    #         'loss': loss,
    #         'metadata': metadata,  # [dict]
    #         'q_hs': non_loss_tensors['query_hs'],  # [batch_size, hidden_size]
    #         'd_hs': non_loss_tensors['doc_hs'],  # [batch_size, hidden_size]
    #     }
    #     return outputs

    # def gather_and_maybe_write_predictions(self, output, data_cfg, mode, averaged_metric, dataloader_idx=0):
    #     if not data_cfg.get("write_embeddings_to_file", False):
    #         return True
    #     gathered_output_batches = [None for _ in range(parallel_state.get_data_parallel_world_size())]
    #     torch.distributed.all_gather_object(
    #         gathered_output_batches,
    #         [
    #             {
    #                 'q_hs': batch['q_hs'],
    #                 'd_hs': batch['d_hs'],
    #                 'metadata': batch['metadata'],
    #             }
    #             for batch in output
    #         ],
    #         group=parallel_state.get_data_parallel_group(),
    #     )

    #     # Remove duplicate examples due to distributed sampler.
    #     deduplicated_outputs = {
    #         'q_hs': [],
    #         'd_hs': [],
    #         'metadata': [],
    #     }
    #     total_size, skipped = 0, 0
    #     for rank in range(0, parallel_state.get_data_parallel_world_size()):
    #         for batch in gathered_output_batches[rank]:
    #             l_q_hs = listify(batch['q_hs'])
    #             l_d_hs = listify(batch['d_hs'])
    #             l_m = batch['metadata']
    #             assert len(l_m) == len(l_q_hs) == len(l_d_hs)
    #             for q_hs, d_hs, metadata in zip(
    #                 l_q_hs,
    #                 l_d_hs,
    #                 l_m,
    #             ):
    #                 total_size += 1
    #                 if not metadata.get("__AUTOGENERATED__", False):
    #                     deduplicated_outputs['q_hs'].append(q_hs)
    #                     deduplicated_outputs['d_hs'].append(d_hs)
    #                     deduplicated_outputs['metadata'].append(metadata)
    #                 else:
    #                     skipped += 1

    #     logging.info(
    #         f"{total_size-skipped} deduplicated outputs in dataloader:{dataloader_idx}, (skipped {skipped} autogenerated examples)."
    #     )
    #     # Compute metric score
    #     metric_name = self.val_metric_name if mode == 'validation' else self.test_metric_name
    #     assert metric_name == "loss", "Only loss is supported for now."
    #     # avg_pos_cs = torch.tensor(deduplicated_outputs['avg_pos_cs']).mean().item()
    #     # avg_neg_cs = torch.tensor(deduplicated_outputs['avg_neg_cs']).mean().item()
    #     # diff_cs = torch.tensor(deduplicated_outputs['diff_cs']).mean().item()
    #     # self.log('val_avg_pos_cs', avg_pos_cs, prog_bar=True, rank_zero_only=True, batch_size=1)
    #     # self.log('val_avg_neg_cs', avg_neg_cs, prog_bar=True, rank_zero_only=True, batch_size=1)
    #     # self.log('val_diff_cs', diff_cs, prog_bar=True, rank_zero_only=True, batch_size=1)

    #     # Write predictions to file
    #     if self.global_rank == 0 and data_cfg.get("write_embeddings_to_file", False):
    #         logging.info(
    #             f"Total deduplicated inference data size: {total_size} to {len(deduplicated_outputs['metadata'])}"
    #         )

    #         # Check if the user provided a prefix path to the file(s) they want to write.
    #         if not hasattr(data_cfg, "output_file_path_prefix") or data_cfg.output_file_path_prefix is None:
    #             raise ValueError(
    #                 f"Cannot write predictions to file when output_file_path_prefix is not set or present in the yaml config file."
    #             )
    #         # (@adithyare) We are not using the log key to write the embeddings to file
    #         filename_log_key = self._determine_log_key(data_cfg, dataloader_idx, None, mode)
    #         consumed_samples = self._compute_consumed_samples_after_training_step()
    #         fldr_path = f"{data_cfg.output_file_path_prefix}/consumed_samples{consumed_samples}/{filename_log_key}"
    #         self.write_embeddings_to_file(deduplicated_outputs, fldr_path, dataloader_idx)
    #     return deduplicated_outputs, total_size

    # def write_embeddings_to_file(self, outputs, output_file_path, d_idx):
    #     emb_type = 'query' if d_idx == 0 else 'doc'
    #     hs = torch.cat(outputs['q_hs' if d_idx == 0 else 'd_hs'], dim=0)
    #     hs_npy = hs.float().numpy()
    #     emb_fldr = f"{output_file_path}"
    #     os.makedirs(emb_fldr, exist_ok=True)
    #     with open(f"{output_file_path}/{emb_type}.ids", "w") as f:
    #         for m in outputs['metadata']:
    #             f.write(m[f"{emb_type}_id"] + "\n")
    #     np.save(f"{emb_fldr}/{emb_type}.npy", hs_npy)
    #     return True

    # def local_validation_step(self, dataloader_iter):
    #     """
    #     Our dataloaders produce a micro-batch and then we fetch
    #     a number of microbatches depending on the global batch size and model parallel size
    #     from the dataloader to produce a list of microbatches.
    #     The list of microbatches is then piped through the pipeline using megatron-core fwd/bwd functions.
    #     """
    #     # Check if iterator is exhausted
    #     # dataloader_iter, done = self._val_iterator_done(dataloader_iter)
    #     # if done:
    #     #     return
    #     # Get the dataloader_idx when MegatronGPTSFTModel calls validation_step of MegatronGPTModel
    #     next_item_dataloader = next(dataloader_iter)
    #     if isinstance(next_item_dataloader, int):
    #         dataloader_idx = next_item_dataloader
    #     else:
    #         dataloader_iter = itertools.chain([next_item_dataloader], dataloader_iter)
    #     mode = 'test' if self.trainer.testing else 'val'
    #     # Initialize userbuffer communicators.
    #     if self.initialize_ub:
    #         self.initialize_ub_func()

    #     if isinstance(self.model, list):
    #         for model_module in self.model:
    #             model_module.eval()

    #     if self.cfg.get('fp8', False):
    #         first_val_step = self.prev_step_training and not self.training
    #         self.prev_step_training = self.training
    #     else:
    #         first_val_step = None

    #     loss, non_loss_tensors = self.fwd_bwd_step(dataloader_iter, True, first_val_step)

    #     if isinstance(self.model, list):
    #         for model_module in self.model:
    #             model_module.train()

    #     if mode == 'val':
    #         # MegatronGPTSFTModel class supports multiple dataloaders and uses validation_step of MegatronGPTModel.
    #         # Supporting that case with below lines
    #         if type(self.trainer.val_dataloaders) == list and len(self.trainer.val_dataloaders) > 1:
    #             self.validation_step_outputs[dataloader_idx].append(loss)
    #         else:
    #             self.validation_step_outputs.append(loss)
    #     else:
    #         if type(self.trainer.test_dataloaders) == list and len(self.trainer.test_dataloaders) > 1:
    #             self.test_step_outputs[dataloader_idx].append(loss)
    #         else:
    #             self.test_step_outputs.append(loss)

    #     return loss, non_loss_tensors

    def constrastive_scores(self, pos_doc_hs, neg_doc_hs, query_hs, bs, temperature):
        pos_cs = torch.mm(query_hs, pos_doc_hs.transpose(0, 1))
        neg_cs = (
            torch.multiply(
                query_hs.unsqueeze(0).repeat(len(neg_doc_hs), 1, 1),
                torch.stack(neg_doc_hs),
            )
            .sum(axis=-1)
            .T
        )
        cs = torch.cat([pos_cs, neg_cs], axis=1)
        labels = torch.tensor(range(len(cs)), dtype=torch.long, device=cs.device)
        pos_cs = pos_cs.diag().clone().detach().mean()
        neg_cs = neg_cs.clone().detach().mean()
        cs = cs.clamp(-1.0, 1.0)
        cs = cs / temperature
        return cs, pos_cs, neg_cs, labels

    # def inference_loss_func(self, loss_mask, num_valid_tokens_in_ub, eos_tensors):
    #     hs = eos_tensors
    #     hs = F.normalize(hs, dim=1)
    #     _blank = torch.zeros(1, device=hs.device, dtype=hs.dtype)[0]
    #     return _blank, hs, hs, _blank, _blank, _blank

    def _gather_global_inbatch_representations(self, local_eos_tensor):
        local_eos_tensor = local_eos_tensor.contiguous()
        if self.backprop_type == 'local':
            global_eos_tensors = [
                torch.zeros_like(local_eos_tensor) for _ in range(parallel_state.get_data_parallel_world_size())
            ]
            all_gather_no_backprop(
                global_eos_tensors, local_eos_tensor, group=parallel_state.get_data_parallel_group()
            )
            global_eos_tensors[parallel_state.get_data_parallel_rank()] = local_eos_tensor
            global_eos_tensors = torch.cat(global_eos_tensors, dim=0)

        else:
            global_eos_tensors = all_gather_with_backprop(local_eos_tensor)
            global_eos_tensors = torch.cat(global_eos_tensors, dim=0)

        return global_eos_tensors

    def loss_func(self, loss_mask, num_valid_tokens_in_ub, output_tensor):
        idx = torch.arange(output_tensor.shape[1], device=output_tensor.device)
        eos_tensors = output_tensor[loss_mask, idx, :]
        # print("Using ", self.backprop_type)
        # print(parallel_state.get_data_parallel_rank(), "Before EOS: ", eos_tensors.shape)

        if self.global_inbatch_negatives and self.trainer.training:
            eos_tensors = self._gather_global_inbatch_representations(eos_tensors)

        # print(parallel_state.get_data_parallel_rank(), "After EOS: ", len(eos_tensors), eos_tensors[0].shape, eos_tensors[1].shape)

        if not self.trainer.training:
            return self.inference_loss_func(loss_mask, num_valid_tokens_in_ub, eos_tensors)

        num_tensors_per_example = 2 + self.hard_negatives_to_train
        bs = eos_tensors.shape[0] // num_tensors_per_example
        chunks = eos_tensors.chunk(bs)
        query_hs = torch.stack([item[0] for item in chunks])
        pos_doc_hs = torch.stack([item[1] for item in chunks])
        neg_doc_hs = [torch.stack([item[i + 2] for item in chunks]) for i in range(self.hard_negatives_to_train)]

        # query_hs = eos_tensors[::num_tensors_per_example, :]  # every third tensor is a query (bs x hidden_size)
        # pos_doc_hs = eos_tensors[1::num_tensors_per_example, :]  # every third tensor is a positive doc (bs x hidden_size)
        #
        # neg_doc_hs = eos_tensors[2::3, :]  # every third tensor is a negative doc (bs x hidden_size)

        query_hs = F.normalize(query_hs, dim=1)
        pos_doc_hs = F.normalize(pos_doc_hs, dim=1)
        neg_doc_hs = [F.normalize(nd, dim=1) for nd in neg_doc_hs]

        cs, pos_cs, neg_cs, labels = self.constrastive_scores(pos_doc_hs, neg_doc_hs, query_hs, bs, self.temperature)
        loss = self.cross_entropy_loss(cs, labels)
        # print("loss: ", loss)

        # if self.mrl_dims:
        #     for dim in self.mrl_dims:
        #         cs_dim, _, _, _ = self.constrastive_scores(
        #             pos_doc_hs[:, :dim],
        #             [nd[:, :dim] for nd in neg_doc_hs],
        #             query_hs[:, :dim],
        #             bs,
        #             self.temperature,
        #         )
        #         loss += self.cross_entropy_loss(cs_dim, labels)

        cp_size = self.cfg.get('context_parallel_size', 1)
        if cp_size > 1:
            torch.distributed.all_reduce(loss, group=parallel_state.get_context_parallel_group())
        query_hs = query_hs.clone().detach()
        pos_doc_hs = pos_doc_hs.clone().detach()
        diff_cs = pos_cs - neg_cs
        return loss, query_hs, pos_doc_hs, pos_cs, neg_cs, diff_cs<|MERGE_RESOLUTION|>--- conflicted
+++ resolved
@@ -29,19 +29,13 @@
 from nemo.collections.nlp.data.language_modeling.megatron.base_dataset_utils import (
     get_datasets_weights_and_num_samples,
 )
-<<<<<<< HEAD
-
-from nemo.collections.nlp.models.language_modeling.megatron_gpt_model import MegatronGPTModel
+
 from megatron.core.models.mamba import MambaModel
 from megatron.core.models.mamba.mamba_layer_specs import mamba_stack_spec
 
-=======
->>>>>>> 74e4e281
 from nemo.collections.nlp.data.language_modeling.megatron.blendable_dataset import BlendableDataset
 
-# from nemo.collections.nlp.models.language_modeling.megatron_gpt_sft_model import MegatronGPTSFTModel
 from nemo.collections.nlp.models.information_retrieval.megatron_gpt_embedding_model import MegatronGPTEmbeddingModel
-from nemo.collections.nlp.models.language_modeling.megatron_gpt_model import MegatronGPTModel
 from nemo.utils import logging
 from nemo.utils.get_rank import is_global_rank_zero
 
@@ -84,7 +78,6 @@
         ), "post_process must be False to get hidden states in the loss_func"
 
     def model_provider_func(self, pre_process, post_process):
-<<<<<<< HEAD
         # self.hybrid_override_pattern="M" * self.transformer_config.num_layers #-MOM-MO*-MOM-MO"*4
         # mamba_stack_spec = get_mamba_layer_with_transformer_engine_spec(self.transformer_config.num_moe_experts, moe_grouped_gemm=False)
         # self.transformer_config.activation_func = F.silu
@@ -108,31 +101,17 @@
         self.transformer_config.add_bias_linear = self.cfg.get('add_bias_linear', False)
         self.transformer_config.gated_linear_unit = self.cfg.get('gated_linear_unit', False)
         self.transformer_config.layernorm_epsilon = self.cfg.get('layernorm_epsilon', 1e-5)
-=======
-        self.hybrid_override_pattern = "M" * self.transformer_config.num_layers  # -MOM-MO*-MOM-MO"*4
-        mamba_stack_spec = get_mamba_layer_with_transformer_engine_spec(
-            self.transformer_config.num_moe_experts, moe_grouped_gemm=False
-        )
-        self.transformer_config.activation_func = F.silu
-        self.transformer_config.add_bias_linear = self.cfg.get('add_bias_linear', False)
-        self.transformer_config.autocast_dtype = torch.float32
->>>>>>> 74e4e281
+
 
         model = MambaModel(
             config=self.transformer_config,
             max_sequence_length=self.cfg.get('encoder_seq_length', 4096),
             vocab_size=self.cfg.get('vocab_size', 65536),
-<<<<<<< HEAD
             mamba_ssm_ngroups=self.cfg.get('mamba_ssm_ngroups', 8),
             mamba_stack_spec=mamba_stack_spec,
             hybrid_override_pattern=self.hybrid_override_pattern,
             pre_process=pre_process,
             post_process=False,
-=======
-            mamba_stack_spec=mamba_stack_spec,
-            hybrid_override_pattern=self.hybrid_override_pattern,
-            post_process=True,
->>>>>>> 74e4e281
         )
 
         return model
