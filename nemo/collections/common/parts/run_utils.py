--- conflicted
+++ resolved
@@ -15,10 +15,7 @@
 import json
 import os
 import shlex
-<<<<<<< HEAD
-=======
 import subprocess
->>>>>>> ebab657f
 from dataclasses import dataclass
 from functools import lru_cache
 from pathlib import Path
