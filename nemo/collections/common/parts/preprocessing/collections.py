--- conflicted
+++ resolved
@@ -343,7 +343,42 @@
         )
 
 
-<<<<<<< HEAD
+class ASRVideoText(VideoText):
+    """`VideoText` collector from cv structured json files."""
+
+    def __init__(self, manifests_files: Union[str, List[str]], *args, **kwargs):
+        """Parse lists of video files, durations and transcripts texts.
+
+        Args:
+            manifests_files: Either single string file or list of such -
+                manifests to yield items from.
+            *args: Args to pass to `VideoText` constructor.
+            **kwargs: Kwargs to pass to `VideoText` constructor.
+        """
+
+        ids, video_files, durations, texts, offsets, = (
+            [],
+            [],
+            [],
+            [],
+            [],
+        )
+        speakers, orig_srs, token_labels, langs = [], [], [], []
+        for item in manifest.item_iter(manifests_files):
+            ids.append(item['id'])
+            video_files.append(item['video_file'])
+            durations.append(item['duration'])
+            texts.append(item['text'])
+            offsets.append(item['offset'])
+            speakers.append(item['speaker'])
+            orig_srs.append(item['orig_sr'])
+            token_labels.append(item['token_labels'])
+            langs.append(item['lang'])
+        super().__init__(
+            ids, video_files, durations, texts, offsets, speakers, orig_srs, token_labels, langs, *args, **kwargs
+        )
+
+
 class ALMAudioText(_Collection):
     """List of audio-transcript text correspondence with preprocessing.
     
@@ -475,18 +510,10 @@
         **kwargs,
     ):
         """Parse lists of audio files, durations and transcripts texts.
-=======
-class ASRVideoText(VideoText):
-    """`VideoText` collector from cv structured json files."""
-
-    def __init__(self, manifests_files: Union[str, List[str]], *args, **kwargs):
-        """Parse lists of video files, durations and transcripts texts.
->>>>>>> 5a8ad7f6
 
         Args:
             manifests_files: Either single string file or list of such -
                 manifests to yield items from.
-<<<<<<< HEAD
             *args: Args to pass to `AudioText` constructor.
             **kwargs: Kwargs to pass to `AudioText` constructor.
         """
@@ -598,33 +625,6 @@
             lang=item.get('lang', None),
         )
         return item
-=======
-            *args: Args to pass to `VideoText` constructor.
-            **kwargs: Kwargs to pass to `VideoText` constructor.
-        """
-
-        ids, video_files, durations, texts, offsets, = (
-            [],
-            [],
-            [],
-            [],
-            [],
-        )
-        speakers, orig_srs, token_labels, langs = [], [], [], []
-        for item in manifest.item_iter(manifests_files):
-            ids.append(item['id'])
-            video_files.append(item['video_file'])
-            durations.append(item['duration'])
-            texts.append(item['text'])
-            offsets.append(item['offset'])
-            speakers.append(item['speaker'])
-            orig_srs.append(item['orig_sr'])
-            token_labels.append(item['token_labels'])
-            langs.append(item['lang'])
-        super().__init__(
-            ids, video_files, durations, texts, offsets, speakers, orig_srs, token_labels, langs, *args, **kwargs
-        )
->>>>>>> 5a8ad7f6
 
 
 class SpeechLabel(_Collection):
